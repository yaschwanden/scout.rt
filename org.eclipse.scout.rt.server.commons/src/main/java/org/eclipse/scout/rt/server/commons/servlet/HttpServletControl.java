--- conflicted
+++ resolved
@@ -78,7 +78,7 @@
   protected Map<String, String> getCspDirectives() {
     Map<String, String> cspDirectives = new LinkedHashMap<>();
     cspDirectives.put("default-src", "'self'");
-    cspDirectives.put("script-src", "'self' 'unsafe-eval");
+    cspDirectives.put("script-src", "'self'");
     cspDirectives.put("style-src", "'self' 'unsafe-inline'");
     cspDirectives.put("frame-src", "*");
     cspDirectives.put("child-src", "*");
@@ -89,19 +89,7 @@
   /**
    * Override {@link #getCspDirectives()} to add new or change / remove existing directives.
    */
-<<<<<<< HEAD
   protected String getCspValue() {
-=======
-  public String getCspValue() {
-    return cspRule();
-  }
-
-  /**
-   * @deprecated Use {@link #getCspValue()} to get value, override {@link #getCspDirectives()} to add own directives.
-   *             Will be removed with 6.1.
-   */
-  @Deprecated
-  protected String cspRule() {
     // build csp rule only once to eliminate overhead with each request
     List<String> cspDirectives = new ArrayList<>();
     for (Entry<String, String> entry : getCspDirectives().entrySet()) {
@@ -109,7 +97,6 @@
     }
 
     m_cspValue = StringUtility.join("; ", cspDirectives);
->>>>>>> 37588a15
     return m_cspValue;
   }
 
