<<<<<<< HEAD
/*******************************************************************************
 * Copyright (c) 2012 BSI Business Systems Integration AG.
 * All rights reserved. This program and the accompanying materials
 * are made available under the terms of the Eclipse Public License v1.0
 * which accompanies this distribution, and is available at
 * http://www.eclipse.org/legal/epl-v10.html
 *
 * Contributors:
 *     BSI Business Systems Integration AG - initial API and implementation
 ******************************************************************************/
package org.eclipse.scout.rt.extension.client;

import static org.junit.Assert.assertEquals;
import static org.junit.Assert.assertNotNull;
import static org.junit.Assert.assertNull;
import static org.junit.Assert.assertSame;
import static org.junit.Assert.assertTrue;

import java.util.ArrayList;
import java.util.Arrays;
import java.util.Collections;
import java.util.List;
import java.util.Map;

import org.eclipse.scout.rt.client.ui.action.menu.IMenu;
import org.eclipse.scout.rt.extension.client.EnclosingObjectFixture.InnerClass.InnerInnerClass;
import org.eclipse.scout.rt.extension.client.EnclosingObjectFixture.InnerClass.InnerInnerClass.InnerInnerInnerClass;
import org.eclipse.scout.rt.extension.client.EnclosingObjectFixture.StaticInnerClass.InnerStaticInnerClass;
import org.eclipse.scout.rt.extension.client.EnclosingObjectFixture.StaticInnerClass.InnerStaticInnerClass.InnerInnerStaticInnerClass;
import org.eclipse.scout.rt.extension.client.EnclosingObjectFixture.StaticPathInnerClass.InnerStaticPathInnerClass.InnerInnerStaticPathInnerClass;
import org.junit.Before;
import org.junit.Test;

/**
 * @since 3.9.0
 */
public class ExtensionUtilityTest {

  private List<Object> m_instanceList;
  private P_A m_a;
  private P_AExt m_aExt;
  private P_B m_b;
  private P_C m_c;
  private P_D m_d;

  @Before
  public void before() {
    m_a = new P_A();
    m_aExt = new P_AExt();
    m_b = new P_B();
    m_c = new P_C();
    m_d = new P_D();
    m_instanceList = new ArrayList<Object>();
    m_instanceList.add(m_a);
    m_instanceList.add(m_aExt);
    m_instanceList.add(m_b);
    m_instanceList.add(m_c);
  }

  @Test
  public void testRemoveByTypeNullAndEmpty() throws Exception {
    // expecting no exception
    ExtensionUtility.removeByType(null);
    ExtensionUtility.removeByType(null, (Class<?>) null);
    ExtensionUtility.removeByType(null, (Class<?>[]) null);

    List<IMenu> emptyList = Collections.emptyList();
    ExtensionUtility.removeByType(emptyList);
    assertTrue(emptyList.isEmpty());

    ExtensionUtility.removeByType(emptyList, (Class<?>) null);
    assertTrue(emptyList.isEmpty());

    ExtensionUtility.removeByType(emptyList, (Class<?>[]) null);
    assertTrue(emptyList.isEmpty());

    ExtensionUtility.removeByType(emptyList, IMenu.class);
    assertTrue(emptyList.isEmpty());
  }

  @Test
  public void testRemoveByType() throws Exception {
    // only m_a is removed, m_aExt is still in the list
    ExtensionUtility.removeByType(m_instanceList, P_A.class);
    assertTrue(m_instanceList.contains(m_aExt));
    assertEquals(Arrays.asList(m_aExt, m_b, m_c), m_instanceList);

    // no effects when removing types that are not part of the list
    ExtensionUtility.removeByType(m_instanceList, P_A.class);
    assertEquals(Arrays.asList(m_aExt, m_b, m_c), m_instanceList);

    // remove more than one object
    ExtensionUtility.removeByType(m_instanceList, P_C.class, P_AExt.class);
    assertEquals(Collections.singletonList(m_b), m_instanceList);
  }

  @Test
  public void testProcessReplaceAnnotationsNullAndEmpty() {
    // no exceptions
    Map<Object, Object> replacementMap = ExtensionUtility.processReplaceAnnotations(null);
    assertNotNull(replacementMap);
    assertTrue(replacementMap.isEmpty());
    //
    replacementMap = ExtensionUtility.processReplaceAnnotations(Collections.emptyList());
    assertNotNull(replacementMap);
    assertTrue(replacementMap.isEmpty());
  }

  @Test
  public void testProcessReplaceAnnotationsNoRemoveAnnotation() {
    List<Object> list = Arrays.asList(m_a, m_b, m_c);
    Map<Object, Object> replacementMap = ExtensionUtility.processReplaceAnnotations(list);
    assertEquals(Arrays.asList(m_a, m_b, m_c), list);
    assertNotNull(replacementMap);
    assertTrue(replacementMap.isEmpty());
  }

  @Test
  public void testProcessReplaceAnnotationsSuperclass() {
    // m_a is removed
    Map<Object, Object> replacementMap = ExtensionUtility.processReplaceAnnotations(m_instanceList);
    assertEquals(Arrays.asList(m_aExt, m_b, m_c), m_instanceList);
    assertNotNull(replacementMap);
    assertEquals(1, replacementMap.size());
    assertSame(m_aExt, replacementMap.get(m_a));

    // no effect when processing the list a second time
    replacementMap = ExtensionUtility.processReplaceAnnotations(m_instanceList);
    assertEquals(Arrays.asList(m_aExt, m_b, m_c), m_instanceList);
    assertNotNull(replacementMap);
    assertTrue(replacementMap.isEmpty());
  }

  @Test
  public void testProcessReplaceAnnotationsCustomCalss() {
    List<Object> list = new ArrayList<Object>();
    list.add(m_a);
    list.add(m_b);
    list.add(m_c);
    list.add(m_d);
    Map<Object, Object> replacementMap = ExtensionUtility.processReplaceAnnotations(list);
    assertEquals(Arrays.asList(m_a, m_c, m_d), list);
    assertNotNull(replacementMap);
    assertEquals(1, replacementMap.size());
    assertSame(m_d, replacementMap.get(m_b));
  }

  @Test
  public void testProcessReplaceAnnotationsAbstractClass1() {
    P_E1 e1 = new P_E1();
    P_F f = new P_F();
    List<Object> list = new ArrayList<Object>();
    list.add(f);
    list.add(e1);
    Map<Object, Object> replacementMap = ExtensionUtility.processReplaceAnnotations(list);
    assertEquals(Arrays.asList(f), list);
    assertNotNull(replacementMap);
    assertEquals(1, replacementMap.size());
    assertSame(f, replacementMap.get(e1));
  }

  @Test
  public void testProcessReplaceAnnotationsAbstractClass2() {
    P_E1 e1 = new P_E1();
    P_E2 e2 = new P_E2();
    P_F f = new P_F();
    List<Object> list = new ArrayList<Object>();
    list.add(e2);
    list.add(f);
    list.add(e1);
    Map<Object, Object> replacementMap = ExtensionUtility.processReplaceAnnotations(list);
    assertEquals(Arrays.asList(f, e1), list);
    assertNotNull(replacementMap);
    assertEquals(1, replacementMap.size());
    assertSame(f, replacementMap.get(e2));
  }

  @Test
  public void testProcessReplaceAnnotationsPrimitiveType() {
    P_G g = new P_G();
    List<Object> list = new ArrayList<Object>();
    list.add(g);
    Map<Object, Object> replacementMap = ExtensionUtility.processReplaceAnnotations(list);
    assertEquals(Arrays.asList(g), list);
    assertNotNull(replacementMap);
    assertTrue(replacementMap.isEmpty());
  }

  @Test
  public void testGetEnclosingObject() {
    assertNull(ExtensionUtility.getEnclosingObject(null));
    assertNull(ExtensionUtility.getEnclosingObject(Long.valueOf(42)));
    assertNull(ExtensionUtility.getEnclosingObject(new EnclosingObjectFixture()));
    //
    // static inner class
    EnclosingObjectFixture.StaticInnerClass staticInner = new EnclosingObjectFixture.StaticInnerClass();
    assertNull(ExtensionUtility.getEnclosingObject(staticInner));
    //
    InnerStaticInnerClass innerStaticInner = staticInner.createInner();
    assertSame(staticInner, ExtensionUtility.getEnclosingObject(innerStaticInner));
    //
    InnerInnerStaticInnerClass innerInnerStaticInner = innerStaticInner.createInner();
    assertSame(innerStaticInner, ExtensionUtility.getEnclosingObject(innerInnerStaticInner));
    //
    assertSame(innerInnerStaticInner, ExtensionUtility.getEnclosingObject(innerInnerStaticInner.createInner()));
    //
    // statci path inner class
    assertNull(ExtensionUtility.getEnclosingObject(new EnclosingObjectFixture.StaticPathInnerClass()));
    assertNull(ExtensionUtility.getEnclosingObject(new EnclosingObjectFixture.StaticPathInnerClass.InnerStaticPathInnerClass()));
    //
    InnerInnerStaticPathInnerClass innerInnerStaticPathInner = new InnerInnerStaticPathInnerClass();
    assertNull(ExtensionUtility.getEnclosingObject(innerInnerStaticPathInner));
    //
    assertSame(innerInnerStaticPathInner, ExtensionUtility.getEnclosingObject(innerInnerStaticPathInner.createInner()));
    //
    // inner class
    EnclosingObjectFixture primary = new EnclosingObjectFixture();
    EnclosingObjectFixture.InnerClass inner = primary.createInner();
    assertSame(primary, ExtensionUtility.getEnclosingObject(inner));
    //
    InnerInnerClass innerInner = inner.createInner();
    assertSame(inner, ExtensionUtility.getEnclosingObject(innerInner));
    //
    InnerInnerInnerClass innerInnerInner = innerInner.createInner();
    assertSame(innerInner, ExtensionUtility.getEnclosingObject(innerInnerInner));
    //
    assertSame(innerInnerInner, ExtensionUtility.getEnclosingObject(innerInnerInner.createInner()));
  }

  @Test
  public void testGetEnclosingObjectByType() {
    assertNull(ExtensionUtility.getEnclosingObject(null, null));
    assertNull(ExtensionUtility.getEnclosingObject(Long.valueOf(42), null));
    assertNull(ExtensionUtility.getEnclosingObject(new EnclosingObjectFixture(), null));
    //
    // static inner class
    EnclosingObjectFixture.StaticInnerClass staticInner = new EnclosingObjectFixture.StaticInnerClass();
    assertNull(ExtensionUtility.getEnclosingObject(staticInner, EnclosingObjectFixture.StaticInnerClass.class));
    //
    InnerStaticInnerClass innerStaticInner = staticInner.createInner();
    assertSame(staticInner, ExtensionUtility.getEnclosingObject(innerStaticInner, EnclosingObjectFixture.StaticInnerClass.class));
    //
    InnerInnerStaticInnerClass innerInnerStaticInner = innerStaticInner.createInner();
    assertSame(staticInner, ExtensionUtility.getEnclosingObject(innerInnerStaticInner, EnclosingObjectFixture.StaticInnerClass.class));
    //
    assertSame(staticInner, ExtensionUtility.getEnclosingObject(innerInnerStaticInner.createInner(), EnclosingObjectFixture.StaticInnerClass.class));
  }

  private static class P_A {
  }

  @Replace
  private static class P_AExt extends P_A {
  }

  private static class P_B {
  }

  private static class P_C {
  }

  @Replace(P_B.class)
  private static class P_D {
  }

  private abstract static class AbstractE {
  }

  private static class P_E1 extends AbstractE {
  }

  private static class P_E2 extends AbstractE {
  }

  @Replace(AbstractE.class)
  private static class P_F {
  }

  @Replace(int.class)
  private static class P_G {
  }
}
=======
/*******************************************************************************
 * Copyright (c) 2012 BSI Business Systems Integration AG.
 * All rights reserved. This program and the accompanying materials
 * are made available under the terms of the Eclipse Public License v1.0
 * which accompanies this distribution, and is available at
 * http://www.eclipse.org/legal/epl-v10.html
 *
 * Contributors:
 *     BSI Business Systems Integration AG - initial API and implementation
 ******************************************************************************/
package org.eclipse.scout.rt.extension.client;

import static org.junit.Assert.assertEquals;
import static org.junit.Assert.assertNotNull;
import static org.junit.Assert.assertNull;
import static org.junit.Assert.assertSame;
import static org.junit.Assert.assertTrue;

import java.util.ArrayList;
import java.util.Arrays;
import java.util.Collections;
import java.util.List;
import java.util.Map;

import org.eclipse.scout.rt.client.ui.action.menu.IMenu;
import org.eclipse.scout.rt.extension.client.EnclosingObjectFixture.InnerClass.InnerInnerClass;
import org.eclipse.scout.rt.extension.client.EnclosingObjectFixture.InnerClass.InnerInnerClass.InnerInnerInnerClass;
import org.eclipse.scout.rt.extension.client.EnclosingObjectFixture.StaticInnerClass.InnerStaticInnerClass;
import org.eclipse.scout.rt.extension.client.EnclosingObjectFixture.StaticInnerClass.InnerStaticInnerClass.InnerInnerStaticInnerClass;
import org.eclipse.scout.rt.extension.client.EnclosingObjectFixture.StaticPathInnerClass.InnerStaticPathInnerClass.InnerInnerStaticPathInnerClass;
import org.junit.Before;
import org.junit.Test;

/**
 * @since 3.9.0
 */
@SuppressWarnings("deprecation")
public class ExtensionUtilityTest {

  private List<Object> m_instanceList;
  private P_A m_a;
  private P_AExt m_aExt;
  private P_B m_b;
  private P_C m_c;
  private P_D m_d;

  @Before
  public void before() {
    m_a = new P_A();
    m_aExt = new P_AExt();
    m_b = new P_B();
    m_c = new P_C();
    m_d = new P_D();
    m_instanceList = new ArrayList<Object>();
    m_instanceList.add(m_a);
    m_instanceList.add(m_aExt);
    m_instanceList.add(m_b);
    m_instanceList.add(m_c);
  }

  @Test
  public void testRemoveByTypeNullAndEmpty() throws Exception {
    // expecting no exception
    ExtensionUtility.removeByType(null);
    ExtensionUtility.removeByType(null, (Class<?>) null);
    ExtensionUtility.removeByType(null, (Class<?>[]) null);

    List<IMenu> emptyList = Collections.emptyList();
    ExtensionUtility.removeByType(emptyList);
    assertTrue(emptyList.isEmpty());

    ExtensionUtility.removeByType(emptyList, (Class<?>) null);
    assertTrue(emptyList.isEmpty());

    ExtensionUtility.removeByType(emptyList, (Class<?>[]) null);
    assertTrue(emptyList.isEmpty());

    ExtensionUtility.removeByType(emptyList, IMenu.class);
    assertTrue(emptyList.isEmpty());
  }

  @Test
  public void testRemoveByType() throws Exception {
    // only m_a is removed, m_aExt is still in the list
    ExtensionUtility.removeByType(m_instanceList, P_A.class);
    assertTrue(m_instanceList.contains(m_aExt));
    assertEquals(Arrays.asList(m_aExt, m_b, m_c), m_instanceList);

    // no effects when removing types that are not part of the list
    ExtensionUtility.removeByType(m_instanceList, P_A.class);
    assertEquals(Arrays.asList(m_aExt, m_b, m_c), m_instanceList);

    // remove more than one object
    ExtensionUtility.removeByType(m_instanceList, P_C.class, P_AExt.class);
    assertEquals(Collections.singletonList(m_b), m_instanceList);
  }

  @Test
  public void testProcessReplaceAnnotationsNullAndEmpty() {
    // no exceptions
    Map<Object, Object> replacementMap = ExtensionUtility.processReplaceAnnotations(null);
    assertNotNull(replacementMap);
    assertTrue(replacementMap.isEmpty());
    //
    replacementMap = ExtensionUtility.processReplaceAnnotations(Collections.emptyList());
    assertNotNull(replacementMap);
    assertTrue(replacementMap.isEmpty());
  }

  @Test
  public void testProcessReplaceAnnotationsNoRemoveAnnotation() {
    List<Object> list = Arrays.asList(m_a, m_b, m_c);
    Map<Object, Object> replacementMap = ExtensionUtility.processReplaceAnnotations(list);
    assertEquals(Arrays.asList(m_a, m_b, m_c), list);
    assertNotNull(replacementMap);
    assertTrue(replacementMap.isEmpty());
  }

  @Test
  public void testProcessReplaceAnnotationsSuperclass() {
    // m_a is removed
    Map<Object, Object> replacementMap = ExtensionUtility.processReplaceAnnotations(m_instanceList);
    assertEquals(Arrays.asList(m_aExt, m_b, m_c), m_instanceList);
    assertNotNull(replacementMap);
    assertEquals(1, replacementMap.size());
    assertSame(m_aExt, replacementMap.get(m_a));

    // no effect when processing the list a second time
    replacementMap = ExtensionUtility.processReplaceAnnotations(m_instanceList);
    assertEquals(Arrays.asList(m_aExt, m_b, m_c), m_instanceList);
    assertNotNull(replacementMap);
    assertTrue(replacementMap.isEmpty());
  }

  @Test
  public void testProcessReplaceAnnotationsCustomCalss() {
    List<Object> list = new ArrayList<Object>();
    list.add(m_a);
    list.add(m_b);
    list.add(m_c);
    list.add(m_d);
    Map<Object, Object> replacementMap = ExtensionUtility.processReplaceAnnotations(list);
    assertEquals(Arrays.asList(m_a, m_c, m_d), list);
    assertNotNull(replacementMap);
    assertEquals(1, replacementMap.size());
    assertSame(m_d, replacementMap.get(m_b));
  }

  @Test
  public void testProcessReplaceAnnotationsAbstractClass1() {
    P_E1 e1 = new P_E1();
    P_F f = new P_F();
    List<Object> list = new ArrayList<Object>();
    list.add(f);
    list.add(e1);
    Map<Object, Object> replacementMap = ExtensionUtility.processReplaceAnnotations(list);
    assertEquals(Arrays.asList(f), list);
    assertNotNull(replacementMap);
    assertEquals(1, replacementMap.size());
    assertSame(f, replacementMap.get(e1));
  }

  @Test
  public void testProcessReplaceAnnotationsAbstractClass2() {
    P_E1 e1 = new P_E1();
    P_E2 e2 = new P_E2();
    P_F f = new P_F();
    List<Object> list = new ArrayList<Object>();
    list.add(e2);
    list.add(f);
    list.add(e1);
    Map<Object, Object> replacementMap = ExtensionUtility.processReplaceAnnotations(list);
    assertEquals(Arrays.asList(f, e1), list);
    assertNotNull(replacementMap);
    assertEquals(1, replacementMap.size());
    assertSame(f, replacementMap.get(e2));
  }

  @Test
  public void testProcessReplaceAnnotationsPrimitiveType() {
    P_G g = new P_G();
    List<Object> list = new ArrayList<Object>();
    list.add(g);
    Map<Object, Object> replacementMap = ExtensionUtility.processReplaceAnnotations(list);
    assertEquals(Arrays.asList(g), list);
    assertNotNull(replacementMap);
    assertTrue(replacementMap.isEmpty());
  }

  @Test
  public void testGetEnclosingObject() {
    assertNull(ExtensionUtility.getEnclosingObject(null));
    assertNull(ExtensionUtility.getEnclosingObject(Long.valueOf(42)));
    assertNull(ExtensionUtility.getEnclosingObject(new EnclosingObjectFixture()));
    //
    // static inner class
    EnclosingObjectFixture.StaticInnerClass staticInner = new EnclosingObjectFixture.StaticInnerClass();
    assertNull(ExtensionUtility.getEnclosingObject(staticInner));
    //
    InnerStaticInnerClass innerStaticInner = staticInner.createInner();
    assertSame(staticInner, ExtensionUtility.getEnclosingObject(innerStaticInner));
    //
    InnerInnerStaticInnerClass innerInnerStaticInner = innerStaticInner.createInner();
    assertSame(innerStaticInner, ExtensionUtility.getEnclosingObject(innerInnerStaticInner));
    //
    assertSame(innerInnerStaticInner, ExtensionUtility.getEnclosingObject(innerInnerStaticInner.createInner()));
    //
    // statci path inner class
    assertNull(ExtensionUtility.getEnclosingObject(new EnclosingObjectFixture.StaticPathInnerClass()));
    assertNull(ExtensionUtility.getEnclosingObject(new EnclosingObjectFixture.StaticPathInnerClass.InnerStaticPathInnerClass()));
    //
    InnerInnerStaticPathInnerClass innerInnerStaticPathInner = new InnerInnerStaticPathInnerClass();
    assertNull(ExtensionUtility.getEnclosingObject(innerInnerStaticPathInner));
    //
    assertSame(innerInnerStaticPathInner, ExtensionUtility.getEnclosingObject(innerInnerStaticPathInner.createInner()));
    //
    // inner class
    EnclosingObjectFixture primary = new EnclosingObjectFixture();
    EnclosingObjectFixture.InnerClass inner = primary.createInner();
    assertSame(primary, ExtensionUtility.getEnclosingObject(inner));
    //
    InnerInnerClass innerInner = inner.createInner();
    assertSame(inner, ExtensionUtility.getEnclosingObject(innerInner));
    //
    InnerInnerInnerClass innerInnerInner = innerInner.createInner();
    assertSame(innerInner, ExtensionUtility.getEnclosingObject(innerInnerInner));
    //
    assertSame(innerInnerInner, ExtensionUtility.getEnclosingObject(innerInnerInner.createInner()));
  }

  @Test
  public void testGetEnclosingObjectByType() {
    assertNull(ExtensionUtility.getEnclosingObject(null, null));
    assertNull(ExtensionUtility.getEnclosingObject(Long.valueOf(42), null));
    assertNull(ExtensionUtility.getEnclosingObject(new EnclosingObjectFixture(), null));
    //
    // static inner class
    EnclosingObjectFixture.StaticInnerClass staticInner = new EnclosingObjectFixture.StaticInnerClass();
    assertNull(ExtensionUtility.getEnclosingObject(staticInner, EnclosingObjectFixture.StaticInnerClass.class));
    //
    InnerStaticInnerClass innerStaticInner = staticInner.createInner();
    assertSame(staticInner, ExtensionUtility.getEnclosingObject(innerStaticInner, EnclosingObjectFixture.StaticInnerClass.class));
    //
    InnerInnerStaticInnerClass innerInnerStaticInner = innerStaticInner.createInner();
    assertSame(staticInner, ExtensionUtility.getEnclosingObject(innerInnerStaticInner, EnclosingObjectFixture.StaticInnerClass.class));
    //
    assertSame(staticInner, ExtensionUtility.getEnclosingObject(innerInnerStaticInner.createInner(), EnclosingObjectFixture.StaticInnerClass.class));
  }

  private static class P_A {
  }

  @Replace
  private static class P_AExt extends P_A {
  }

  private static class P_B {
  }

  private static class P_C {
  }

  @Replace(P_B.class)
  private static class P_D {
  }

  private static abstract class AbstractE {
  }

  private static class P_E1 extends AbstractE {
  }

  private static class P_E2 extends AbstractE {
  }

  @Replace(AbstractE.class)
  private static class P_F {
  }

  @Replace(int.class)
  private static class P_G {
  }
}
>>>>>>> 9ae2a80a
<|MERGE_RESOLUTION|>--- conflicted
+++ resolved
@@ -1,4 +1,3 @@
-<<<<<<< HEAD
 /*******************************************************************************
  * Copyright (c) 2012 BSI Business Systems Integration AG.
  * All rights reserved. This program and the accompanying materials
@@ -35,6 +34,7 @@
 /**
  * @since 3.9.0
  */
+@SuppressWarnings("deprecation")
 public class ExtensionUtilityTest {
 
   private List<Object> m_instanceList;
@@ -280,289 +280,4 @@
   @Replace(int.class)
   private static class P_G {
   }
-}
-=======
-/*******************************************************************************
- * Copyright (c) 2012 BSI Business Systems Integration AG.
- * All rights reserved. This program and the accompanying materials
- * are made available under the terms of the Eclipse Public License v1.0
- * which accompanies this distribution, and is available at
- * http://www.eclipse.org/legal/epl-v10.html
- *
- * Contributors:
- *     BSI Business Systems Integration AG - initial API and implementation
- ******************************************************************************/
-package org.eclipse.scout.rt.extension.client;
-
-import static org.junit.Assert.assertEquals;
-import static org.junit.Assert.assertNotNull;
-import static org.junit.Assert.assertNull;
-import static org.junit.Assert.assertSame;
-import static org.junit.Assert.assertTrue;
-
-import java.util.ArrayList;
-import java.util.Arrays;
-import java.util.Collections;
-import java.util.List;
-import java.util.Map;
-
-import org.eclipse.scout.rt.client.ui.action.menu.IMenu;
-import org.eclipse.scout.rt.extension.client.EnclosingObjectFixture.InnerClass.InnerInnerClass;
-import org.eclipse.scout.rt.extension.client.EnclosingObjectFixture.InnerClass.InnerInnerClass.InnerInnerInnerClass;
-import org.eclipse.scout.rt.extension.client.EnclosingObjectFixture.StaticInnerClass.InnerStaticInnerClass;
-import org.eclipse.scout.rt.extension.client.EnclosingObjectFixture.StaticInnerClass.InnerStaticInnerClass.InnerInnerStaticInnerClass;
-import org.eclipse.scout.rt.extension.client.EnclosingObjectFixture.StaticPathInnerClass.InnerStaticPathInnerClass.InnerInnerStaticPathInnerClass;
-import org.junit.Before;
-import org.junit.Test;
-
-/**
- * @since 3.9.0
- */
-@SuppressWarnings("deprecation")
-public class ExtensionUtilityTest {
-
-  private List<Object> m_instanceList;
-  private P_A m_a;
-  private P_AExt m_aExt;
-  private P_B m_b;
-  private P_C m_c;
-  private P_D m_d;
-
-  @Before
-  public void before() {
-    m_a = new P_A();
-    m_aExt = new P_AExt();
-    m_b = new P_B();
-    m_c = new P_C();
-    m_d = new P_D();
-    m_instanceList = new ArrayList<Object>();
-    m_instanceList.add(m_a);
-    m_instanceList.add(m_aExt);
-    m_instanceList.add(m_b);
-    m_instanceList.add(m_c);
-  }
-
-  @Test
-  public void testRemoveByTypeNullAndEmpty() throws Exception {
-    // expecting no exception
-    ExtensionUtility.removeByType(null);
-    ExtensionUtility.removeByType(null, (Class<?>) null);
-    ExtensionUtility.removeByType(null, (Class<?>[]) null);
-
-    List<IMenu> emptyList = Collections.emptyList();
-    ExtensionUtility.removeByType(emptyList);
-    assertTrue(emptyList.isEmpty());
-
-    ExtensionUtility.removeByType(emptyList, (Class<?>) null);
-    assertTrue(emptyList.isEmpty());
-
-    ExtensionUtility.removeByType(emptyList, (Class<?>[]) null);
-    assertTrue(emptyList.isEmpty());
-
-    ExtensionUtility.removeByType(emptyList, IMenu.class);
-    assertTrue(emptyList.isEmpty());
-  }
-
-  @Test
-  public void testRemoveByType() throws Exception {
-    // only m_a is removed, m_aExt is still in the list
-    ExtensionUtility.removeByType(m_instanceList, P_A.class);
-    assertTrue(m_instanceList.contains(m_aExt));
-    assertEquals(Arrays.asList(m_aExt, m_b, m_c), m_instanceList);
-
-    // no effects when removing types that are not part of the list
-    ExtensionUtility.removeByType(m_instanceList, P_A.class);
-    assertEquals(Arrays.asList(m_aExt, m_b, m_c), m_instanceList);
-
-    // remove more than one object
-    ExtensionUtility.removeByType(m_instanceList, P_C.class, P_AExt.class);
-    assertEquals(Collections.singletonList(m_b), m_instanceList);
-  }
-
-  @Test
-  public void testProcessReplaceAnnotationsNullAndEmpty() {
-    // no exceptions
-    Map<Object, Object> replacementMap = ExtensionUtility.processReplaceAnnotations(null);
-    assertNotNull(replacementMap);
-    assertTrue(replacementMap.isEmpty());
-    //
-    replacementMap = ExtensionUtility.processReplaceAnnotations(Collections.emptyList());
-    assertNotNull(replacementMap);
-    assertTrue(replacementMap.isEmpty());
-  }
-
-  @Test
-  public void testProcessReplaceAnnotationsNoRemoveAnnotation() {
-    List<Object> list = Arrays.asList(m_a, m_b, m_c);
-    Map<Object, Object> replacementMap = ExtensionUtility.processReplaceAnnotations(list);
-    assertEquals(Arrays.asList(m_a, m_b, m_c), list);
-    assertNotNull(replacementMap);
-    assertTrue(replacementMap.isEmpty());
-  }
-
-  @Test
-  public void testProcessReplaceAnnotationsSuperclass() {
-    // m_a is removed
-    Map<Object, Object> replacementMap = ExtensionUtility.processReplaceAnnotations(m_instanceList);
-    assertEquals(Arrays.asList(m_aExt, m_b, m_c), m_instanceList);
-    assertNotNull(replacementMap);
-    assertEquals(1, replacementMap.size());
-    assertSame(m_aExt, replacementMap.get(m_a));
-
-    // no effect when processing the list a second time
-    replacementMap = ExtensionUtility.processReplaceAnnotations(m_instanceList);
-    assertEquals(Arrays.asList(m_aExt, m_b, m_c), m_instanceList);
-    assertNotNull(replacementMap);
-    assertTrue(replacementMap.isEmpty());
-  }
-
-  @Test
-  public void testProcessReplaceAnnotationsCustomCalss() {
-    List<Object> list = new ArrayList<Object>();
-    list.add(m_a);
-    list.add(m_b);
-    list.add(m_c);
-    list.add(m_d);
-    Map<Object, Object> replacementMap = ExtensionUtility.processReplaceAnnotations(list);
-    assertEquals(Arrays.asList(m_a, m_c, m_d), list);
-    assertNotNull(replacementMap);
-    assertEquals(1, replacementMap.size());
-    assertSame(m_d, replacementMap.get(m_b));
-  }
-
-  @Test
-  public void testProcessReplaceAnnotationsAbstractClass1() {
-    P_E1 e1 = new P_E1();
-    P_F f = new P_F();
-    List<Object> list = new ArrayList<Object>();
-    list.add(f);
-    list.add(e1);
-    Map<Object, Object> replacementMap = ExtensionUtility.processReplaceAnnotations(list);
-    assertEquals(Arrays.asList(f), list);
-    assertNotNull(replacementMap);
-    assertEquals(1, replacementMap.size());
-    assertSame(f, replacementMap.get(e1));
-  }
-
-  @Test
-  public void testProcessReplaceAnnotationsAbstractClass2() {
-    P_E1 e1 = new P_E1();
-    P_E2 e2 = new P_E2();
-    P_F f = new P_F();
-    List<Object> list = new ArrayList<Object>();
-    list.add(e2);
-    list.add(f);
-    list.add(e1);
-    Map<Object, Object> replacementMap = ExtensionUtility.processReplaceAnnotations(list);
-    assertEquals(Arrays.asList(f, e1), list);
-    assertNotNull(replacementMap);
-    assertEquals(1, replacementMap.size());
-    assertSame(f, replacementMap.get(e2));
-  }
-
-  @Test
-  public void testProcessReplaceAnnotationsPrimitiveType() {
-    P_G g = new P_G();
-    List<Object> list = new ArrayList<Object>();
-    list.add(g);
-    Map<Object, Object> replacementMap = ExtensionUtility.processReplaceAnnotations(list);
-    assertEquals(Arrays.asList(g), list);
-    assertNotNull(replacementMap);
-    assertTrue(replacementMap.isEmpty());
-  }
-
-  @Test
-  public void testGetEnclosingObject() {
-    assertNull(ExtensionUtility.getEnclosingObject(null));
-    assertNull(ExtensionUtility.getEnclosingObject(Long.valueOf(42)));
-    assertNull(ExtensionUtility.getEnclosingObject(new EnclosingObjectFixture()));
-    //
-    // static inner class
-    EnclosingObjectFixture.StaticInnerClass staticInner = new EnclosingObjectFixture.StaticInnerClass();
-    assertNull(ExtensionUtility.getEnclosingObject(staticInner));
-    //
-    InnerStaticInnerClass innerStaticInner = staticInner.createInner();
-    assertSame(staticInner, ExtensionUtility.getEnclosingObject(innerStaticInner));
-    //
-    InnerInnerStaticInnerClass innerInnerStaticInner = innerStaticInner.createInner();
-    assertSame(innerStaticInner, ExtensionUtility.getEnclosingObject(innerInnerStaticInner));
-    //
-    assertSame(innerInnerStaticInner, ExtensionUtility.getEnclosingObject(innerInnerStaticInner.createInner()));
-    //
-    // statci path inner class
-    assertNull(ExtensionUtility.getEnclosingObject(new EnclosingObjectFixture.StaticPathInnerClass()));
-    assertNull(ExtensionUtility.getEnclosingObject(new EnclosingObjectFixture.StaticPathInnerClass.InnerStaticPathInnerClass()));
-    //
-    InnerInnerStaticPathInnerClass innerInnerStaticPathInner = new InnerInnerStaticPathInnerClass();
-    assertNull(ExtensionUtility.getEnclosingObject(innerInnerStaticPathInner));
-    //
-    assertSame(innerInnerStaticPathInner, ExtensionUtility.getEnclosingObject(innerInnerStaticPathInner.createInner()));
-    //
-    // inner class
-    EnclosingObjectFixture primary = new EnclosingObjectFixture();
-    EnclosingObjectFixture.InnerClass inner = primary.createInner();
-    assertSame(primary, ExtensionUtility.getEnclosingObject(inner));
-    //
-    InnerInnerClass innerInner = inner.createInner();
-    assertSame(inner, ExtensionUtility.getEnclosingObject(innerInner));
-    //
-    InnerInnerInnerClass innerInnerInner = innerInner.createInner();
-    assertSame(innerInner, ExtensionUtility.getEnclosingObject(innerInnerInner));
-    //
-    assertSame(innerInnerInner, ExtensionUtility.getEnclosingObject(innerInnerInner.createInner()));
-  }
-
-  @Test
-  public void testGetEnclosingObjectByType() {
-    assertNull(ExtensionUtility.getEnclosingObject(null, null));
-    assertNull(ExtensionUtility.getEnclosingObject(Long.valueOf(42), null));
-    assertNull(ExtensionUtility.getEnclosingObject(new EnclosingObjectFixture(), null));
-    //
-    // static inner class
-    EnclosingObjectFixture.StaticInnerClass staticInner = new EnclosingObjectFixture.StaticInnerClass();
-    assertNull(ExtensionUtility.getEnclosingObject(staticInner, EnclosingObjectFixture.StaticInnerClass.class));
-    //
-    InnerStaticInnerClass innerStaticInner = staticInner.createInner();
-    assertSame(staticInner, ExtensionUtility.getEnclosingObject(innerStaticInner, EnclosingObjectFixture.StaticInnerClass.class));
-    //
-    InnerInnerStaticInnerClass innerInnerStaticInner = innerStaticInner.createInner();
-    assertSame(staticInner, ExtensionUtility.getEnclosingObject(innerInnerStaticInner, EnclosingObjectFixture.StaticInnerClass.class));
-    //
-    assertSame(staticInner, ExtensionUtility.getEnclosingObject(innerInnerStaticInner.createInner(), EnclosingObjectFixture.StaticInnerClass.class));
-  }
-
-  private static class P_A {
-  }
-
-  @Replace
-  private static class P_AExt extends P_A {
-  }
-
-  private static class P_B {
-  }
-
-  private static class P_C {
-  }
-
-  @Replace(P_B.class)
-  private static class P_D {
-  }
-
-  private static abstract class AbstractE {
-  }
-
-  private static class P_E1 extends AbstractE {
-  }
-
-  private static class P_E2 extends AbstractE {
-  }
-
-  @Replace(AbstractE.class)
-  private static class P_F {
-  }
-
-  @Replace(int.class)
-  private static class P_G {
-  }
-}
->>>>>>> 9ae2a80a
+}