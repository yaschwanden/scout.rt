<<<<<<< HEAD
/*******************************************************************************
 * Copyright (c) 2010 BSI Business Systems Integration AG.
 * All rights reserved. This program and the accompanying materials
 * are made available under the terms of the Eclipse Public License v1.0
 * which accompanies this distribution, and is available at
 * http://www.eclipse.org/legal/epl-v10.html
 *
 * Contributors:
 *     BSI Business Systems Integration AG - initial API and implementation
 ******************************************************************************/
package org.eclipse.scout.rt.client.mobile.ui.form.fields.smartfield;

import java.beans.PropertyChangeEvent;
import java.beans.PropertyChangeListener;
import java.util.Arrays;
import java.util.List;

import org.eclipse.scout.commons.StringUtility;
import org.eclipse.scout.commons.annotations.Order;
import org.eclipse.scout.commons.exception.ProcessingException;
import org.eclipse.scout.rt.client.mobile.ui.form.fields.button.AbstractBackButton;
import org.eclipse.scout.rt.client.mobile.ui.form.fields.smartfield.MobileSmartTableForm.MainBox.GroupBox.FilterField;
import org.eclipse.scout.rt.client.ui.action.menu.IMenu;
import org.eclipse.scout.rt.client.ui.basic.table.ITableRow;
import org.eclipse.scout.rt.client.ui.basic.table.TableAdapter;
import org.eclipse.scout.rt.client.ui.basic.table.TableEvent;
import org.eclipse.scout.rt.client.ui.form.FormEvent;
import org.eclipse.scout.rt.client.ui.form.FormListener;
import org.eclipse.scout.rt.client.ui.form.fields.GridData;
import org.eclipse.scout.rt.client.ui.form.fields.button.IButton;
import org.eclipse.scout.rt.client.ui.form.fields.groupbox.AbstractGroupBox;
import org.eclipse.scout.rt.client.ui.form.fields.smartfield.ISmartField;
import org.eclipse.scout.rt.client.ui.form.fields.smartfield.SmartTableForm;
import org.eclipse.scout.rt.client.ui.form.fields.stringfield.AbstractStringField;
import org.eclipse.scout.rt.shared.TEXTS;
import org.eclipse.scout.rt.shared.services.common.exceptionhandler.IExceptionHandlerService;
import org.eclipse.scout.rt.shared.services.lookup.LookupRow;
import org.eclipse.scout.service.SERVICES;

/**
 * @since 3.9.0
 */
public class MobileSmartTableForm extends SmartTableForm {
  private P_SmartFieldListener m_smartFieldListener;
  private boolean m_acceptingProposal;

  public MobileSmartTableForm(ISmartField<?> smartField) throws ProcessingException {
    super(smartField);
  }

  @Override
  protected void initConfig() throws ProcessingException {
    super.initConfig();

    String title = getSmartField().getLabel();
    if (StringUtility.hasText(title)) {
      title = TEXTS.get("MobileSmartFormTitle", title);
    }
    else {
      title = TEXTS.get("MobileSmartFormTitleDefault");
    }
    setTitle(title);
    getResultTableField().getTable().setCheckable(true);
    getResultTableField().getTable().addTableListener(new P_TableListener());

    GridData tableFieldGridDataHints = getResultTableField().getGridDataHints();
    tableFieldGridDataHints.useUiHeight = false;
    tableFieldGridDataHints.useUiWidth = false;
    tableFieldGridDataHints.h = 2;
    tableFieldGridDataHints.fillVertical = true;
    getResultTableField().setGridDataHints(tableFieldGridDataHints);

    addFormListener(new P_FormListener());
    if (m_smartFieldListener == null) {
      m_smartFieldListener = new P_SmartFieldListener();
      getSmartField().addPropertyChangeListener(m_smartFieldListener);
    }
  }

  @Override
  protected void execDisposeForm() throws ProcessingException {
    super.execDisposeForm();

    if (m_smartFieldListener != null) {
      getSmartField().removePropertyChangeListener(m_smartFieldListener);
      m_smartFieldListener = null;
    }
  }

  @Override
  protected int getConfiguredDisplayHint() {
    return DISPLAY_HINT_DIALOG;
  }

  @Override
  protected boolean getConfiguredModal() {
    return true;
  }

  @Override
  protected boolean getConfiguredAskIfNeedSave() {
    return true;
  }

  @Override
  protected void injectResultTableMenus(List<IMenu> menuList) {
    super.injectResultTableMenus(menuList);

    List<IMenu> smartFieldMenus = Arrays.asList(getSmartField().getMenus());
    menuList.addAll(smartFieldMenus);
  }

  @Override
  protected void execResultTableRowClicked(ITableRow row) throws ProcessingException {
    // nop. Clicking a row must NOT close the form.
  }

  private void acceptProposal() throws ProcessingException {
    m_acceptingProposal = true;
    try {
      LookupRow lookupRow = getAcceptedProposal();
      if (lookupRow != null) {
        getSmartField().acceptProposal(lookupRow);
      }
    }
    finally {
      m_acceptingProposal = false;
    }
  }

  @Override
  public LookupRow getAcceptedProposal() throws ProcessingException {
    LookupRow row = getSelectedLookupRow();
    if (row != null && row.isEnabled()) {
      return row;
    }
    else if (getSmartField().isAllowCustomText()) {
      return new CustomTextLookupRow(getFilterField().getValue());
    }
    else {
      // With the mobile smartfield deleting a value is only possible by not selecting any value.
      // The deletion of the value is achieved by returning an empty lookup row.
      return ISmartField.EMPTY_LOOKUP_ROW;
    }
  }

  public FilterField getFilterField() {
    return getFieldByClass(FilterField.class);
  }

  public class MainBox extends SmartTableForm.MainBox {

    @Override
    protected int getConfiguredHeightInPixel() {
      return 400;
    }

    @Order(1)
    public class GroupBox extends AbstractGroupBox {

      @Override
      protected boolean getConfiguredBorderVisible() {
        return true;
      }

      @Order(1)
      public class FilterField extends AbstractStringField {

        @Override
        protected boolean getConfiguredLabelVisible() {
          return false;
        }

        @Override
        protected boolean getConfiguredValidateOnAnyKey() {
          return true;
        }

        @Override
        protected void execChangedValue() throws ProcessingException {
          setSearchText(getValue());
          update(false, false);
        }

      }
    }

    @Order(99)
    public class BackButton extends AbstractBackButton {

    }

  }

  private void handleTableRowsUpdated(ITableRow[] rows) {
    if (rows != null && rows.length > 0) {
      try {
        //Accept proposal if a row gets checked. This makes sure the smartfield menus work.
        acceptProposal();
      }
      catch (ProcessingException e) {
        SERVICES.getService(IExceptionHandlerService.class).handleException(e);
      }
    }
  }

  private class P_TableListener extends TableAdapter {

    @Override
    public void tableChanged(TableEvent e) {
      switch (e.getType()) {
        case TableEvent.TYPE_ROWS_UPDATED: {
          handleTableRowsUpdated(e.getRows());
          break;
        }
      }
    }

  }

  /**
   * Updates the {@link FilterField} with the display text of the smartfield if the value gets changed externally (e.g.
   * by a smartfield menu action).
   */
  private class P_SmartFieldListener implements PropertyChangeListener {

    @Override
    public void propertyChange(PropertyChangeEvent evt) {
      if (ISmartField.PROP_VALUE.equals(evt.getPropertyName())) {
        if (!m_acceptingProposal) {
          getFilterField().setValue(getSmartField().getDisplayText());
        }
      }
    }

  }

  private class P_FormListener implements FormListener {

    @Override
    public void formChanged(FormEvent e) throws ProcessingException {
      switch (e.getType()) {
        case FormEvent.TYPE_CLOSED: {
          if (e.getForm() != MobileSmartTableForm.this) {
            return;
          }

          removeFormListener(this);
          if (getCloseSystemType() == IButton.SYSTEM_TYPE_OK) {
            LookupRow row = getAcceptedProposal();
            if (row instanceof CustomTextLookupRow) {
              // Setting the value is done by AbstractSmartField.P_ProposalFormListener
              // Unfortunately, if the value is not valid, the display text is not updated as well.
              // That's why it is set here
              getSmartField().setDisplayText(row.getText());
            }
          }
          break;
        }
      }
    }

  }

}
=======
/*******************************************************************************
 * Copyright (c) 2010 BSI Business Systems Integration AG.
 * All rights reserved. This program and the accompanying materials
 * are made available under the terms of the Eclipse Public License v1.0
 * which accompanies this distribution, and is available at
 * http://www.eclipse.org/legal/epl-v10.html
 *
 * Contributors:
 *     BSI Business Systems Integration AG - initial API and implementation
 ******************************************************************************/
package org.eclipse.scout.rt.client.mobile.ui.form.fields.smartfield;

import java.beans.PropertyChangeEvent;
import java.beans.PropertyChangeListener;
import java.util.Arrays;
import java.util.List;

import org.eclipse.scout.commons.StringUtility;
import org.eclipse.scout.commons.annotations.Order;
import org.eclipse.scout.commons.exception.ProcessingException;
import org.eclipse.scout.rt.client.mobile.transformation.IDeviceTransformationService;
import org.eclipse.scout.rt.client.mobile.transformation.MobileDeviceTransformation;
import org.eclipse.scout.rt.client.mobile.ui.form.fields.button.AbstractBackButton;
import org.eclipse.scout.rt.client.mobile.ui.form.fields.smartfield.MobileSmartTableForm.MainBox.GroupBox.FilterField;
import org.eclipse.scout.rt.client.ui.action.menu.IMenu;
import org.eclipse.scout.rt.client.ui.basic.table.ITableRow;
import org.eclipse.scout.rt.client.ui.basic.table.TableAdapter;
import org.eclipse.scout.rt.client.ui.basic.table.TableEvent;
import org.eclipse.scout.rt.client.ui.form.FormEvent;
import org.eclipse.scout.rt.client.ui.form.FormListener;
import org.eclipse.scout.rt.client.ui.form.fields.GridData;
import org.eclipse.scout.rt.client.ui.form.fields.button.IButton;
import org.eclipse.scout.rt.client.ui.form.fields.groupbox.AbstractGroupBox;
import org.eclipse.scout.rt.client.ui.form.fields.smartfield.ISmartField;
import org.eclipse.scout.rt.client.ui.form.fields.smartfield.SmartTableForm;
import org.eclipse.scout.rt.client.ui.form.fields.stringfield.AbstractStringField;
import org.eclipse.scout.rt.shared.TEXTS;
import org.eclipse.scout.rt.shared.services.common.exceptionhandler.IExceptionHandlerService;
import org.eclipse.scout.rt.shared.services.lookup.LookupRow;
import org.eclipse.scout.service.SERVICES;

/**
 * @since 3.9.0
 */
public class MobileSmartTableForm extends SmartTableForm {
  private P_SmartFieldListener m_smartFieldListener;
  private boolean m_acceptingProposal;

  public MobileSmartTableForm(ISmartField<?> smartField) throws ProcessingException {
    super(smartField);
  }

  @Override
  protected void initConfig() throws ProcessingException {
    super.initConfig();

    String title = getSmartField().getLabel();
    if (StringUtility.hasText(title)) {
      title = TEXTS.get("MobileSmartFormTitle", title);
    }
    else {
      title = TEXTS.get("MobileSmartFormTitleDefault");
    }
    setTitle(title);
    getResultTableField().getTable().setCheckable(true);
    getResultTableField().getTable().addTableListener(new P_TableListener());

    GridData tableFieldGridDataHints = getResultTableField().getGridDataHints();
    tableFieldGridDataHints.useUiHeight = false;
    tableFieldGridDataHints.useUiWidth = false;
    tableFieldGridDataHints.h = 2;
    tableFieldGridDataHints.fillVertical = true;
    getResultTableField().setGridDataHints(tableFieldGridDataHints);

    addFormListener(new P_FormListener());
    if (m_smartFieldListener == null) {
      m_smartFieldListener = new P_SmartFieldListener();
      getSmartField().addPropertyChangeListener(m_smartFieldListener);
    }
  }

  @Override
  protected void execDisposeForm() throws ProcessingException {
    super.execDisposeForm();

    if (m_smartFieldListener != null) {
      getSmartField().removePropertyChangeListener(m_smartFieldListener);
      m_smartFieldListener = null;
    }
  }

  @Override
  protected int getConfiguredDisplayHint() {
    return DISPLAY_HINT_DIALOG;
  }

  @Override
  protected boolean getConfiguredModal() {
    return true;
  }

  @Override
  protected boolean getConfiguredAskIfNeedSave() {
    return true;
  }

  @Override
  protected void injectResultTableMenus(List<IMenu> menuList) {
    super.injectResultTableMenus(menuList);

    List<IMenu> smartFieldMenus = Arrays.asList(getSmartField().getMenus());
    menuList.addAll(smartFieldMenus);
  }

  @Override
  protected void execResultTableRowClicked(ITableRow row) throws ProcessingException {
    // nop. Clicking a row must NOT close the form.
  }

  private void acceptProposal() throws ProcessingException {
    m_acceptingProposal = true;
    try {
      LookupRow lookupRow = getAcceptedProposal();
      if (lookupRow != null) {
        getSmartField().acceptProposal(lookupRow);
      }
    }
    finally {
      m_acceptingProposal = false;
    }
  }

  @Override
  public LookupRow getAcceptedProposal() throws ProcessingException {
    LookupRow row = getSelectedLookupRow();
    if (row != null && row.isEnabled()) {
      return row;
    }
    else if (getSmartField().isAllowCustomText()) {
      return new CustomTextLookupRow(getFilterField().getValue());
    }
    else {
      // With the mobile smartfield deleting a value is only possible by not selecting any value.
      // The deletion of the value is achieved by returning an empty lookup row.
      return ISmartField.EMPTY_LOOKUP_ROW;
    }
  }

  public FilterField getFilterField() {
    return getFieldByClass(FilterField.class);
  }

  public class MainBox extends SmartTableForm.MainBox {

    @Override
    protected void execInitField() throws ProcessingException {
      super.execInitField();

      //It's sufficient if table is scrollable, form itself does not need to be
      IDeviceTransformationService service = SERVICES.getService(IDeviceTransformationService.class);
      if (service != null) {
        service.getDeviceTransformer().getDeviceTransformationExcluder().excludeFieldTransformation(this, MobileDeviceTransformation.MAKE_MAINBOX_SCROLLABLE);
      }
    }

    @Override
    protected int getConfiguredHeightInPixel() {
      return 400;
    }

    @Order(1)
    public class GroupBox extends AbstractGroupBox {

      @Override
      protected boolean getConfiguredBorderVisible() {
        return true;
      }

      @Order(1)
      public class FilterField extends AbstractStringField {

        @Override
        protected boolean getConfiguredLabelVisible() {
          return false;
        }

        @Override
        protected boolean getConfiguredValidateOnAnyKey() {
          return true;
        }

        @Override
        protected void execChangedValue() throws ProcessingException {
          setSearchText(getValue());
          update(false, false);
        }

      }
    }

    @Order(99)
    public class BackButton extends AbstractBackButton {

    }

  }

  private void handleTableRowsUpdated(ITableRow[] rows) {
    if (rows != null && rows.length > 0) {
      try {
        //Accept proposal if a row gets checked. This makes sure the smartfield menus work.
        acceptProposal();
      }
      catch (ProcessingException e) {
        SERVICES.getService(IExceptionHandlerService.class).handleException(e);
      }
    }
  }

  private class P_TableListener extends TableAdapter {

    @Override
    public void tableChanged(TableEvent e) {
      switch (e.getType()) {
        case TableEvent.TYPE_ROWS_UPDATED: {
          handleTableRowsUpdated(e.getRows());
          break;
        }
      }
    }

  }

  /**
   * Updates the {@link FilterField} with the display text of the smartfield if the value gets changed externally (e.g.
   * by a smartfield menu action).
   */
  private class P_SmartFieldListener implements PropertyChangeListener {

    @Override
    public void propertyChange(PropertyChangeEvent evt) {
      if (ISmartField.PROP_VALUE.equals(evt.getPropertyName())) {
        if (!m_acceptingProposal) {
          getFilterField().setValue(getSmartField().getDisplayText());
        }
      }
    }

  }

  private class P_FormListener implements FormListener {

    @Override
    public void formChanged(FormEvent e) throws ProcessingException {
      switch (e.getType()) {
        case FormEvent.TYPE_CLOSED: {
          if (e.getForm() != MobileSmartTableForm.this) {
            return;
          }

          removeFormListener(this);
          if (getCloseSystemType() == IButton.SYSTEM_TYPE_OK) {
            LookupRow row = getAcceptedProposal();
            if (row instanceof CustomTextLookupRow) {
              // Setting the value is done by AbstractSmartField.P_ProposalFormListener
              // Unfortunately, if the value is not valid, the display text is not updated as well.
              // That's why it is set here
              getSmartField().setDisplayText(row.getText());
            }
          }
          break;
        }
      }
    }

  }

}
>>>>>>> e02cd9db
<|MERGE_RESOLUTION|>--- conflicted
+++ resolved
@@ -1,270 +1,3 @@
-<<<<<<< HEAD
-/*******************************************************************************
- * Copyright (c) 2010 BSI Business Systems Integration AG.
- * All rights reserved. This program and the accompanying materials
- * are made available under the terms of the Eclipse Public License v1.0
- * which accompanies this distribution, and is available at
- * http://www.eclipse.org/legal/epl-v10.html
- *
- * Contributors:
- *     BSI Business Systems Integration AG - initial API and implementation
- ******************************************************************************/
-package org.eclipse.scout.rt.client.mobile.ui.form.fields.smartfield;
-
-import java.beans.PropertyChangeEvent;
-import java.beans.PropertyChangeListener;
-import java.util.Arrays;
-import java.util.List;
-
-import org.eclipse.scout.commons.StringUtility;
-import org.eclipse.scout.commons.annotations.Order;
-import org.eclipse.scout.commons.exception.ProcessingException;
-import org.eclipse.scout.rt.client.mobile.ui.form.fields.button.AbstractBackButton;
-import org.eclipse.scout.rt.client.mobile.ui.form.fields.smartfield.MobileSmartTableForm.MainBox.GroupBox.FilterField;
-import org.eclipse.scout.rt.client.ui.action.menu.IMenu;
-import org.eclipse.scout.rt.client.ui.basic.table.ITableRow;
-import org.eclipse.scout.rt.client.ui.basic.table.TableAdapter;
-import org.eclipse.scout.rt.client.ui.basic.table.TableEvent;
-import org.eclipse.scout.rt.client.ui.form.FormEvent;
-import org.eclipse.scout.rt.client.ui.form.FormListener;
-import org.eclipse.scout.rt.client.ui.form.fields.GridData;
-import org.eclipse.scout.rt.client.ui.form.fields.button.IButton;
-import org.eclipse.scout.rt.client.ui.form.fields.groupbox.AbstractGroupBox;
-import org.eclipse.scout.rt.client.ui.form.fields.smartfield.ISmartField;
-import org.eclipse.scout.rt.client.ui.form.fields.smartfield.SmartTableForm;
-import org.eclipse.scout.rt.client.ui.form.fields.stringfield.AbstractStringField;
-import org.eclipse.scout.rt.shared.TEXTS;
-import org.eclipse.scout.rt.shared.services.common.exceptionhandler.IExceptionHandlerService;
-import org.eclipse.scout.rt.shared.services.lookup.LookupRow;
-import org.eclipse.scout.service.SERVICES;
-
-/**
- * @since 3.9.0
- */
-public class MobileSmartTableForm extends SmartTableForm {
-  private P_SmartFieldListener m_smartFieldListener;
-  private boolean m_acceptingProposal;
-
-  public MobileSmartTableForm(ISmartField<?> smartField) throws ProcessingException {
-    super(smartField);
-  }
-
-  @Override
-  protected void initConfig() throws ProcessingException {
-    super.initConfig();
-
-    String title = getSmartField().getLabel();
-    if (StringUtility.hasText(title)) {
-      title = TEXTS.get("MobileSmartFormTitle", title);
-    }
-    else {
-      title = TEXTS.get("MobileSmartFormTitleDefault");
-    }
-    setTitle(title);
-    getResultTableField().getTable().setCheckable(true);
-    getResultTableField().getTable().addTableListener(new P_TableListener());
-
-    GridData tableFieldGridDataHints = getResultTableField().getGridDataHints();
-    tableFieldGridDataHints.useUiHeight = false;
-    tableFieldGridDataHints.useUiWidth = false;
-    tableFieldGridDataHints.h = 2;
-    tableFieldGridDataHints.fillVertical = true;
-    getResultTableField().setGridDataHints(tableFieldGridDataHints);
-
-    addFormListener(new P_FormListener());
-    if (m_smartFieldListener == null) {
-      m_smartFieldListener = new P_SmartFieldListener();
-      getSmartField().addPropertyChangeListener(m_smartFieldListener);
-    }
-  }
-
-  @Override
-  protected void execDisposeForm() throws ProcessingException {
-    super.execDisposeForm();
-
-    if (m_smartFieldListener != null) {
-      getSmartField().removePropertyChangeListener(m_smartFieldListener);
-      m_smartFieldListener = null;
-    }
-  }
-
-  @Override
-  protected int getConfiguredDisplayHint() {
-    return DISPLAY_HINT_DIALOG;
-  }
-
-  @Override
-  protected boolean getConfiguredModal() {
-    return true;
-  }
-
-  @Override
-  protected boolean getConfiguredAskIfNeedSave() {
-    return true;
-  }
-
-  @Override
-  protected void injectResultTableMenus(List<IMenu> menuList) {
-    super.injectResultTableMenus(menuList);
-
-    List<IMenu> smartFieldMenus = Arrays.asList(getSmartField().getMenus());
-    menuList.addAll(smartFieldMenus);
-  }
-
-  @Override
-  protected void execResultTableRowClicked(ITableRow row) throws ProcessingException {
-    // nop. Clicking a row must NOT close the form.
-  }
-
-  private void acceptProposal() throws ProcessingException {
-    m_acceptingProposal = true;
-    try {
-      LookupRow lookupRow = getAcceptedProposal();
-      if (lookupRow != null) {
-        getSmartField().acceptProposal(lookupRow);
-      }
-    }
-    finally {
-      m_acceptingProposal = false;
-    }
-  }
-
-  @Override
-  public LookupRow getAcceptedProposal() throws ProcessingException {
-    LookupRow row = getSelectedLookupRow();
-    if (row != null && row.isEnabled()) {
-      return row;
-    }
-    else if (getSmartField().isAllowCustomText()) {
-      return new CustomTextLookupRow(getFilterField().getValue());
-    }
-    else {
-      // With the mobile smartfield deleting a value is only possible by not selecting any value.
-      // The deletion of the value is achieved by returning an empty lookup row.
-      return ISmartField.EMPTY_LOOKUP_ROW;
-    }
-  }
-
-  public FilterField getFilterField() {
-    return getFieldByClass(FilterField.class);
-  }
-
-  public class MainBox extends SmartTableForm.MainBox {
-
-    @Override
-    protected int getConfiguredHeightInPixel() {
-      return 400;
-    }
-
-    @Order(1)
-    public class GroupBox extends AbstractGroupBox {
-
-      @Override
-      protected boolean getConfiguredBorderVisible() {
-        return true;
-      }
-
-      @Order(1)
-      public class FilterField extends AbstractStringField {
-
-        @Override
-        protected boolean getConfiguredLabelVisible() {
-          return false;
-        }
-
-        @Override
-        protected boolean getConfiguredValidateOnAnyKey() {
-          return true;
-        }
-
-        @Override
-        protected void execChangedValue() throws ProcessingException {
-          setSearchText(getValue());
-          update(false, false);
-        }
-
-      }
-    }
-
-    @Order(99)
-    public class BackButton extends AbstractBackButton {
-
-    }
-
-  }
-
-  private void handleTableRowsUpdated(ITableRow[] rows) {
-    if (rows != null && rows.length > 0) {
-      try {
-        //Accept proposal if a row gets checked. This makes sure the smartfield menus work.
-        acceptProposal();
-      }
-      catch (ProcessingException e) {
-        SERVICES.getService(IExceptionHandlerService.class).handleException(e);
-      }
-    }
-  }
-
-  private class P_TableListener extends TableAdapter {
-
-    @Override
-    public void tableChanged(TableEvent e) {
-      switch (e.getType()) {
-        case TableEvent.TYPE_ROWS_UPDATED: {
-          handleTableRowsUpdated(e.getRows());
-          break;
-        }
-      }
-    }
-
-  }
-
-  /**
-   * Updates the {@link FilterField} with the display text of the smartfield if the value gets changed externally (e.g.
-   * by a smartfield menu action).
-   */
-  private class P_SmartFieldListener implements PropertyChangeListener {
-
-    @Override
-    public void propertyChange(PropertyChangeEvent evt) {
-      if (ISmartField.PROP_VALUE.equals(evt.getPropertyName())) {
-        if (!m_acceptingProposal) {
-          getFilterField().setValue(getSmartField().getDisplayText());
-        }
-      }
-    }
-
-  }
-
-  private class P_FormListener implements FormListener {
-
-    @Override
-    public void formChanged(FormEvent e) throws ProcessingException {
-      switch (e.getType()) {
-        case FormEvent.TYPE_CLOSED: {
-          if (e.getForm() != MobileSmartTableForm.this) {
-            return;
-          }
-
-          removeFormListener(this);
-          if (getCloseSystemType() == IButton.SYSTEM_TYPE_OK) {
-            LookupRow row = getAcceptedProposal();
-            if (row instanceof CustomTextLookupRow) {
-              // Setting the value is done by AbstractSmartField.P_ProposalFormListener
-              // Unfortunately, if the value is not valid, the display text is not updated as well.
-              // That's why it is set here
-              getSmartField().setDisplayText(row.getText());
-            }
-          }
-          break;
-        }
-      }
-    }
-
-  }
-
-}
-=======
 /*******************************************************************************
  * Copyright (c) 2010 BSI Business Systems Integration AG.
  * All rights reserved. This program and the accompanying materials
@@ -542,5 +275,4 @@
 
   }
 
-}
->>>>>>> e02cd9db
+}