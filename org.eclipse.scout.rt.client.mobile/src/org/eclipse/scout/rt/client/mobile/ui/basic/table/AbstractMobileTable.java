--- conflicted
+++ resolved
@@ -1,4 +1,3 @@
-<<<<<<< HEAD
 /*******************************************************************************
  * Copyright (c) 2010 BSI Business Systems Integration AG.
  * All rights reserved. This program and the accompanying materials
@@ -263,222 +262,4 @@
 
   }
 
-}
-=======
-/*******************************************************************************
- * Copyright (c) 2010 BSI Business Systems Integration AG.
- * All rights reserved. This program and the accompanying materials
- * are made available under the terms of the Eclipse Public License v1.0
- * which accompanies this distribution, and is available at
- * http://www.eclipse.org/legal/epl-v10.html
- *
- * Contributors:
- *     BSI Business Systems Integration AG - initial API and implementation
- ******************************************************************************/
-package org.eclipse.scout.rt.client.mobile.ui.basic.table;
-
-import org.eclipse.core.runtime.IProgressMonitor;
-import org.eclipse.scout.commons.exception.ProcessingException;
-import org.eclipse.scout.rt.client.ClientJob;
-import org.eclipse.scout.rt.client.ClientSyncJob;
-import org.eclipse.scout.rt.client.mobile.ui.basic.table.columns.IRowSummaryColumn;
-import org.eclipse.scout.rt.client.mobile.ui.basic.table.form.TableRowForm;
-import org.eclipse.scout.rt.client.ui.basic.table.AbstractTable;
-import org.eclipse.scout.rt.client.ui.basic.table.ITableRow;
-import org.eclipse.scout.rt.client.ui.basic.table.ITableUIFacade;
-import org.eclipse.scout.rt.client.ui.form.IForm;
-
-/**
- * @since 3.9.0
- */
-public abstract class AbstractMobileTable extends AbstractTable implements IMobileTable {
-  private DrillDownStyleMap m_drillDownStyleMap;
-  private int m_tableRowFormDisplayHint;
-  private String m_tableRowFormDisplayViewId;
-
-  public AbstractMobileTable() {
-    this(true);
-  }
-
-  public AbstractMobileTable(boolean callInitializer) {
-    super(callInitializer);
-  }
-
-  @Override
-  protected void initConfig() {
-    super.initConfig();
-
-    m_drillDownStyleMap = new DrillDownStyleMap();
-    setPagingEnabled(getConfiguredPagingEnabled());
-    setPageSize(getConfiguredPageSize());
-    setAutoCreateTableRowForm(execIsAutoCreateTableRowForm());
-    setDefaultDrillDownStyle(execComputeDefaultDrillDownStyle());
-  }
-
-  @Override
-  public boolean isPagingEnabled() {
-    return propertySupport.getPropertyBool(PROP_PAGING_ENABLED);
-  }
-
-  @Override
-  public void setPagingEnabled(boolean enabled) {
-    propertySupport.setPropertyBool(PROP_PAGING_ENABLED, enabled);
-  }
-
-  @Override
-  public int getPageSize() {
-    return propertySupport.getPropertyInt(PROP_PAGE_SIZE);
-  }
-
-  @Override
-  public void setPageSize(int pageSize) {
-    propertySupport.setPropertyInt(PROP_PAGE_SIZE, pageSize);
-  }
-
-  @Override
-  public int getPageIndex() {
-    return propertySupport.getPropertyInt(PROP_PAGE_INDEX);
-  }
-
-  @Override
-  public void setPageIndex(int index) {
-    propertySupport.setPropertyInt(PROP_PAGE_INDEX, index);
-  }
-
-  @Override
-  public int getPageCount() {
-    if (getRowCount() == 0) {
-      return 1;
-    }
-    return new Double(Math.ceil((double) getRowCount() / (double) getPageSize())).intValue();
-  }
-
-  @Override
-  public boolean isAutoCreateTableRowForm() {
-    return propertySupport.getPropertyBool(PROP_AUTO_CREATE_TABLE_ROW_FORM);
-  }
-
-  @Override
-  public void setAutoCreateTableRowForm(boolean autoCreateTableRowForm) {
-    propertySupport.setPropertyBool(PROP_AUTO_CREATE_TABLE_ROW_FORM, autoCreateTableRowForm);
-  }
-
-  @Override
-  public String getDefaultDrillDownStyle() {
-    return propertySupport.getPropertyString(PROP_DEFAULT_DRILL_DOWN_STYLE);
-  }
-
-  @Override
-  public void setDefaultDrillDownStyle(String defaultDrillDownStyle) {
-    propertySupport.setPropertyString(PROP_DEFAULT_DRILL_DOWN_STYLE, defaultDrillDownStyle);
-  }
-
-  public void putDrillDownStyle(ITableRow row, String drillDownStyle) {
-    m_drillDownStyleMap.put(row, drillDownStyle);
-  }
-
-  public String getDrillDownStyle(ITableRow row) {
-    return m_drillDownStyleMap.get(row);
-  }
-
-  public int getTableRowFormDisplayHint() {
-    return m_tableRowFormDisplayHint;
-  }
-
-  public void setTableRowFormDisplayHint(int tableRowFormDisplayHint) {
-    m_tableRowFormDisplayHint = tableRowFormDisplayHint;
-  }
-
-  public String getTableRowFormDisplayViewId() {
-    return m_tableRowFormDisplayViewId;
-  }
-
-  public void setTableRowFormDisplayViewId(String tableRowFormDisplayViewId) {
-    m_tableRowFormDisplayViewId = tableRowFormDisplayViewId;
-  }
-
-  @Override
-  public void setDrillDownStyleMap(DrillDownStyleMap drillDownStyleMap) {
-    m_drillDownStyleMap = drillDownStyleMap;
-    if (m_drillDownStyleMap == null) {
-      m_drillDownStyleMap = new DrillDownStyleMap();
-    }
-  }
-
-  @Override
-  public DrillDownStyleMap getDrillDownStyleMap() {
-    return m_drillDownStyleMap;
-  }
-
-  protected boolean getConfiguredPagingEnabled() {
-    return true;
-  }
-
-  protected int getConfiguredPageSize() {
-    return 50;
-  }
-
-  protected boolean execIsAutoCreateTableRowForm() {
-    if (isCheckable()) {
-      return false;
-    }
-
-    return true;
-  }
-
-  protected String execComputeDefaultDrillDownStyle() {
-    if (isCheckable()) {
-      return IRowSummaryColumn.DRILL_DOWN_STYLE_NONE;
-    }
-
-    return IRowSummaryColumn.DRILL_DOWN_STYLE_ICON;
-  }
-
-  protected void startTableRowForm(ITableRow row) throws ProcessingException {
-    TableRowForm form = new TableRowForm(row);
-    form.setDisplayHint(getTableRowFormDisplayHint());
-    form.setDisplayViewId(getTableRowFormDisplayViewId());
-    form.setModal(IForm.DISPLAY_HINT_DIALOG == form.getDisplayHint());
-    form.start();
-    if (IRowSummaryColumn.DRILL_DOWN_STYLE_ICON.equals(getDrillDownStyle(row))) {
-      form.addFormListener(new ClearTableSelectionFormCloseListener(this));
-    }
-  }
-
-  protected void clearSelectionDelayed() {
-    ClientSyncJob job = new ClientSyncJob("Clearing selection", ClientJob.getCurrentSession()) {
-
-      @Override
-      protected void runVoid(IProgressMonitor monitor) throws Throwable {
-        clearSelection();
-      }
-
-    };
-    job.schedule();
-  }
-
-  protected void clearSelection() {
-    selectRow(null);
-  }
-
-  @Override
-  protected ITableUIFacade createUIFacade() {
-    return new P_MobileTableUIFacade();
-  }
-
-  @Override
-  public IMobileTableUiFacade getUIFacade() {
-    return (IMobileTableUiFacade) super.getUIFacade();
-  }
-
-  protected class P_MobileTableUIFacade extends P_TableUIFacade implements IMobileTableUiFacade {
-
-    @Override
-    public void setPageIndexFromUi(int pageIndex) {
-      setPageIndex(pageIndex);
-    }
-
-  }
-
-}
->>>>>>> 60f91260
+}