<<<<<<< HEAD
/*******************************************************************************
 * Copyright (c) 2011 BSI Business Systems Integration AG.
 * All rights reserved. This program and the accompanying materials
 * are made available under the terms of the Eclipse Public License v1.0
 * which accompanies this distribution, and is available at
 * http://www.eclipse.org/legal/epl-v10.html
 *
 * Contributors:
 *     BSI Business Systems Integration AG - initial API and implementation
 *******************************************************************************/
package org.eclipse.scout.rt.ui.rap.form.fields;

import org.eclipse.scout.rt.client.ui.form.fields.IValueField;

/**
 * @since 3.8.0
 */
public abstract class RwtScoutValueFieldComposite<T extends IValueField<?>> extends RwtScoutFieldComposite<T> {

  @Override
  protected void attachScout() {
    super.attachScout();
    setValueFromScout();
    setDisplayTextFromScout(getScoutObject().getDisplayText());
  }

  protected void setValueFromScout() {
  }

  protected void setDisplayTextFromScout(String s) {
  }

  @Override
  protected void handleScoutPropertyChange(String name, Object newValue) {
    super.handleScoutPropertyChange(name, newValue);
    if (name.equals(IValueField.PROP_DISPLAY_TEXT)) {
      String displayText = (String) newValue;
      setDisplayTextFromScout(displayText);
    }
    else if (name.equals(IValueField.PROP_VALUE)) {
      setValueFromScout();
    }
  }

  /**
   * Forces UI Input to be verified.
   */
  public void verifyUiInput() {
    handleUiInputVerifier(true);
  }
}
=======
/*******************************************************************************
 * Copyright (c) 2011 BSI Business Systems Integration AG.
 * All rights reserved. This program and the accompanying materials
 * are made available under the terms of the Eclipse Public License v1.0
 * which accompanies this distribution, and is available at
 * http://www.eclipse.org/legal/epl-v10.html
 *
 * Contributors:
 *     BSI Business Systems Integration AG - initial API and implementation
 *******************************************************************************/
package org.eclipse.scout.rt.ui.rap.form.fields;

import org.eclipse.rwt.lifecycle.WidgetUtil;
import org.eclipse.scout.commons.CompareUtility;
import org.eclipse.scout.commons.StringUtility;
import org.eclipse.scout.rt.client.ui.form.fields.IValueField;
import org.eclipse.scout.rt.client.ui.form.fields.stringfield.IStringField;
import org.eclipse.scout.rt.ui.rap.ext.TextEx;
import org.eclipse.scout.rt.ui.rap.ext.custom.StyledText;
import org.eclipse.swt.widgets.Control;

/**
 * <h3>RwtScoutValueFieldComposite</h3> ...
 * 
 * @since 3.7.0 June 2011
 * @param <T>
 */
public abstract class RwtScoutValueFieldComposite<T extends IValueField<?>> extends RwtScoutFieldComposite<T> {

  @Override
  protected void attachScout() {
    super.attachScout();
    setValueFromScout();
    setDisplayTextFromScout(getScoutObject().getDisplayText());
    if (getOnFieldLabelDecorator() != null) {
      setOnFieldLabelFromScout(getScoutObject().getDisplayText(), getScoutObject().getLabel());
    }
  }

  protected void setValueFromScout() {
  }

  protected void setDisplayTextFromScout(String s) {
  }

  public void setOnFieldLabelFromScout(String text, String label) {
    if (text == null || text.length() == 0) {
      if (getUiField() != null && getUiField() instanceof StyledText) {
        Integer length = (Integer) getScoutObject().getProperty(IStringField.PROP_MAX_LENGTH);
        if (length != null && label.length() > 0) {
          if (length < label.length()) {
            ((StyledText) getUiField()).setTextLimit(label.length());
          }
        }
        ((TextEx) getUiField()).setOnFieldLabel(label);
        getUiField().setData(WidgetUtil.CUSTOM_VARIANT, "onFieldLabel");
      }
    }
    else if (getUiField() instanceof Control) {
      Integer length = (Integer) getScoutObject().getProperty(IStringField.PROP_MAX_LENGTH);
      if (length != null) {
        ((TextEx) getUiField()).setTextLimit(length);
      }
      getUiField().setData(WidgetUtil.CUSTOM_VARIANT, null);
    }
  }

  @Override
  protected void handleScoutPropertyChange(String name, Object newValue) {
    super.handleScoutPropertyChange(name, newValue);
    if (name.equals(IValueField.PROP_DISPLAY_TEXT)) {
      String displayText = (String) newValue;
      setDisplayTextFromScout(displayText);
      if (getOnFieldLabelDecorator() != null && StringUtility.hasText(displayText) && CompareUtility.notEquals(displayText, getScoutObject().getLabel())) {
        setOnFieldLabelFromScout(displayText, getScoutObject().getLabel());
      }
    }
    else if (name.equals(IValueField.PROP_VALUE)) {
      setValueFromScout();
    }
  }
}
>>>>>>> 60f91260
<|MERGE_RESOLUTION|>--- conflicted
+++ resolved
@@ -1,4 +1,3 @@
-<<<<<<< HEAD
 /*******************************************************************************
  * Copyright (c) 2011 BSI Business Systems Integration AG.
  * All rights reserved. This program and the accompanying materials
@@ -49,88 +48,4 @@
   public void verifyUiInput() {
     handleUiInputVerifier(true);
   }
-}
-=======
-/*******************************************************************************
- * Copyright (c) 2011 BSI Business Systems Integration AG.
- * All rights reserved. This program and the accompanying materials
- * are made available under the terms of the Eclipse Public License v1.0
- * which accompanies this distribution, and is available at
- * http://www.eclipse.org/legal/epl-v10.html
- *
- * Contributors:
- *     BSI Business Systems Integration AG - initial API and implementation
- *******************************************************************************/
-package org.eclipse.scout.rt.ui.rap.form.fields;
-
-import org.eclipse.rwt.lifecycle.WidgetUtil;
-import org.eclipse.scout.commons.CompareUtility;
-import org.eclipse.scout.commons.StringUtility;
-import org.eclipse.scout.rt.client.ui.form.fields.IValueField;
-import org.eclipse.scout.rt.client.ui.form.fields.stringfield.IStringField;
-import org.eclipse.scout.rt.ui.rap.ext.TextEx;
-import org.eclipse.scout.rt.ui.rap.ext.custom.StyledText;
-import org.eclipse.swt.widgets.Control;
-
-/**
- * <h3>RwtScoutValueFieldComposite</h3> ...
- * 
- * @since 3.7.0 June 2011
- * @param <T>
- */
-public abstract class RwtScoutValueFieldComposite<T extends IValueField<?>> extends RwtScoutFieldComposite<T> {
-
-  @Override
-  protected void attachScout() {
-    super.attachScout();
-    setValueFromScout();
-    setDisplayTextFromScout(getScoutObject().getDisplayText());
-    if (getOnFieldLabelDecorator() != null) {
-      setOnFieldLabelFromScout(getScoutObject().getDisplayText(), getScoutObject().getLabel());
-    }
-  }
-
-  protected void setValueFromScout() {
-  }
-
-  protected void setDisplayTextFromScout(String s) {
-  }
-
-  public void setOnFieldLabelFromScout(String text, String label) {
-    if (text == null || text.length() == 0) {
-      if (getUiField() != null && getUiField() instanceof StyledText) {
-        Integer length = (Integer) getScoutObject().getProperty(IStringField.PROP_MAX_LENGTH);
-        if (length != null && label.length() > 0) {
-          if (length < label.length()) {
-            ((StyledText) getUiField()).setTextLimit(label.length());
-          }
-        }
-        ((TextEx) getUiField()).setOnFieldLabel(label);
-        getUiField().setData(WidgetUtil.CUSTOM_VARIANT, "onFieldLabel");
-      }
-    }
-    else if (getUiField() instanceof Control) {
-      Integer length = (Integer) getScoutObject().getProperty(IStringField.PROP_MAX_LENGTH);
-      if (length != null) {
-        ((TextEx) getUiField()).setTextLimit(length);
-      }
-      getUiField().setData(WidgetUtil.CUSTOM_VARIANT, null);
-    }
-  }
-
-  @Override
-  protected void handleScoutPropertyChange(String name, Object newValue) {
-    super.handleScoutPropertyChange(name, newValue);
-    if (name.equals(IValueField.PROP_DISPLAY_TEXT)) {
-      String displayText = (String) newValue;
-      setDisplayTextFromScout(displayText);
-      if (getOnFieldLabelDecorator() != null && StringUtility.hasText(displayText) && CompareUtility.notEquals(displayText, getScoutObject().getLabel())) {
-        setOnFieldLabelFromScout(displayText, getScoutObject().getLabel());
-      }
-    }
-    else if (name.equals(IValueField.PROP_VALUE)) {
-      setValueFromScout();
-    }
-  }
-}
->>>>>>> 60f91260
+}