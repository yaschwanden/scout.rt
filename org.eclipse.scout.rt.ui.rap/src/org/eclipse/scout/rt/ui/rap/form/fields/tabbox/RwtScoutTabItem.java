--- conflicted
+++ resolved
@@ -1,4 +1,3 @@
-<<<<<<< HEAD
 /*******************************************************************************
  * Copyright (c) 2011 BSI Business Systems Integration AG.
  * All rights reserved. This program and the accompanying materials
@@ -74,6 +73,7 @@
         setActiveButton(m_tabButton);
       }
     });
+    registerCompositeOnWidget(m_tabButton, this);
 
     getUiEnvironment().addKeyStroke(m_tabButton, new P_KeyListener(SWT.ARROW_LEFT), false);
     getUiEnvironment().addKeyStroke(m_tabButton, new P_KeyListener(SWT.ARROW_RIGHT), false);
@@ -307,316 +307,4 @@
       }
     }
   }
-}
-=======
-/*******************************************************************************
- * Copyright (c) 2011 BSI Business Systems Integration AG.
- * All rights reserved. This program and the accompanying materials
- * are made available under the terms of the Eclipse Public License v1.0
- * which accompanies this distribution, and is available at
- * http://www.eclipse.org/legal/epl-v10.html
- *
- * Contributors:
- *     BSI Business Systems Integration AG - initial API and implementation
- *******************************************************************************/
-package org.eclipse.scout.rt.ui.rap.form.fields.tabbox;
-
-import org.eclipse.rwt.lifecycle.WidgetUtil;
-import org.eclipse.scout.commons.TypeCastUtility;
-import org.eclipse.scout.rt.client.ui.desktop.outline.pages.ISearchForm;
-import org.eclipse.scout.rt.client.ui.form.fields.IFormField;
-import org.eclipse.scout.rt.client.ui.form.fields.groupbox.IGroupBox;
-import org.eclipse.scout.rt.client.ui.form.fields.tabbox.ITabBox;
-import org.eclipse.scout.rt.shared.data.basic.FontSpec;
-import org.eclipse.scout.rt.ui.rap.form.fields.groupbox.RwtScoutGroupBox;
-import org.eclipse.scout.rt.ui.rap.keystroke.RwtKeyStroke;
-import org.eclipse.swt.SWT;
-import org.eclipse.swt.events.SelectionAdapter;
-import org.eclipse.swt.events.SelectionEvent;
-import org.eclipse.swt.layout.FillLayout;
-import org.eclipse.swt.layout.RowData;
-import org.eclipse.swt.widgets.Button;
-import org.eclipse.swt.widgets.Composite;
-import org.eclipse.swt.widgets.Control;
-import org.eclipse.swt.widgets.Event;
-import org.eclipse.swt.widgets.Widget;
-
-public class RwtScoutTabItem extends RwtScoutGroupBox implements IRwtScoutTabItem {
-
-  private final ITabBox m_scoutParentObject;
-
-  private final Composite m_tabboxButtonbar;
-  private final Composite m_tabboxContainer;
-
-  private final String m_variantInActive;
-  private final String m_variantActive;
-  private final String m_variantInActiveMarked;
-  private final String m_variantActiveMarked;
-
-  private Composite m_tabItem;
-  private boolean m_uiFocus;
-  private Button m_tabButton;
-
-  private RwtScoutTabItem m_nextTabItem = null;
-  private RwtScoutTabItem m_previousTabItem = null;
-
-  public RwtScoutTabItem(ITabBox scoutParentObject, Composite tabboxButtonbar, Composite tabboxContainer, String variantInActive, String variantActive, String variantInActiveMarked, String variantActiveMarked) {
-    m_scoutParentObject = scoutParentObject;
-    m_tabboxButtonbar = tabboxButtonbar;
-    m_tabboxContainer = tabboxContainer;
-    m_variantInActive = variantInActive;
-    m_variantActive = variantActive;
-    m_variantInActiveMarked = variantInActiveMarked;
-    m_variantActiveMarked = variantActiveMarked;
-  }
-
-  @Override
-  protected void initializeUi(Composite parent) {
-    m_tabButton = getUiEnvironment().getFormToolkit().createButton(m_tabboxButtonbar, "", SWT.NONE);
-
-    m_tabButton.setData(WidgetUtil.CUSTOM_VARIANT, m_variantInActive);
-    m_tabButton.addSelectionListener(new SelectionAdapter() {
-      private static final long serialVersionUID = 1L;
-
-      @Override
-      public void widgetSelected(SelectionEvent e) {
-        handleUiSelection();
-        setActiveButton(m_tabButton);
-      }
-    });
-    registerCompositeOnWidget(m_tabButton, this);
-
-    getUiEnvironment().addKeyStroke(m_tabButton, new P_KeyListener(SWT.ARROW_LEFT), false);
-    getUiEnvironment().addKeyStroke(m_tabButton, new P_KeyListener(SWT.ARROW_RIGHT), false);
-
-    RowData rowData = new RowData();
-    m_tabButton.setLayoutData(rowData);
-
-    m_tabItem = getUiEnvironment().getFormToolkit().createComposite(m_tabboxContainer, SWT.NONE);
-    m_tabItem.setData(WidgetUtil.CUSTOM_VARIANT, m_variantInActive);
-    m_tabItem.setLayout(new FillLayout());
-
-    super.initializeUi(m_tabItem);
-  }
-
-  @Override
-  protected void disposeImpl() {
-    super.disposeImpl();
-    if (m_tabButton != null && !m_tabButton.isDisposed()) {
-      m_tabButton.dispose();
-      m_tabButton = null;
-    }
-    if (m_tabItem != null && !m_tabItem.isDisposed()) {
-      m_tabItem.dispose();
-      m_tabItem = null;
-    }
-  }
-
-  @Override
-  protected void attachScout() {
-    super.attachScout();
-    IGroupBox scoutField = getScoutObject();
-    if (scoutField != null) {
-      setEmptyFromScout(scoutField.isEmpty());
-    }
-  }
-
-  @Override
-  protected void detachScout() {
-    super.detachScout();
-    getUiEnvironment().removeKeyStrokes(m_tabButton);
-  }
-
-  private boolean isValidWidget(Widget w) {
-    if (w == null || w.isDisposed()) {
-      return false;
-    }
-    if (w instanceof Control) {
-      Control c = (Control) w;
-      if (c.getParent() == null || c.getParent().isDisposed()) {
-        return false;
-      }
-    }
-    return true;
-  }
-
-  private boolean setActiveButton(Button tabButton) {
-    if (!isValidWidget(tabButton)) {
-      return false;
-    }
-    Control[] children = tabButton.getParent().getChildren();
-    for (Control child : children) {
-      makeButtonInActive(child);
-    }
-    makeButtonActive(tabButton);
-    return true;
-  }
-
-  private void makeButtonInActive(Control tabButton) {
-    if (!isValidWidget(tabButton)) {
-      return;
-    }
-    Object oldVariant = tabButton.getData(WidgetUtil.CUSTOM_VARIANT);
-    if (oldVariant == m_variantActiveMarked || oldVariant == m_variantInActiveMarked) {
-      tabButton.setData(WidgetUtil.CUSTOM_VARIANT, m_variantInActiveMarked);
-    }
-    else {
-      tabButton.setData(WidgetUtil.CUSTOM_VARIANT, m_variantInActive);
-    }
-  }
-
-  private void makeButtonActive(Control tabButton) {
-    if (!isValidWidget(tabButton)) {
-      return;
-    }
-    Object oldVariant = tabButton.getData(WidgetUtil.CUSTOM_VARIANT);
-    if (oldVariant == m_variantActiveMarked || oldVariant == m_variantInActiveMarked) {
-      tabButton.setData(WidgetUtil.CUSTOM_VARIANT, m_variantActiveMarked);
-    }
-    else {
-      tabButton.setData(WidgetUtil.CUSTOM_VARIANT, m_variantActive);
-    }
-  }
-
-  private void setButtonMarker(Button tabButton, boolean marked) {
-    if (!isValidWidget(tabButton)) {
-      return;
-    }
-    Object oldVariant = tabButton.getData(WidgetUtil.CUSTOM_VARIANT);
-    if (marked) {
-      if (oldVariant == m_variantActive) {
-        tabButton.setData(WidgetUtil.CUSTOM_VARIANT, m_variantActiveMarked);
-      }
-      else if (oldVariant == m_variantInActive) {
-        tabButton.setData(WidgetUtil.CUSTOM_VARIANT, m_variantInActiveMarked);
-      }
-      else {
-        // already marked
-      }
-    }
-    else {
-      if (oldVariant == m_variantActiveMarked) {
-        tabButton.setData(WidgetUtil.CUSTOM_VARIANT, m_variantActive);
-      }
-      else if (oldVariant == m_variantInActiveMarked) {
-        tabButton.setData(WidgetUtil.CUSTOM_VARIANT, m_variantInActive);
-      }
-      else {
-        // already non-marked
-      }
-    }
-  }
-
-  protected void handleUiSelectionChanged() {
-    handleUiSelection();
-    setActiveButton(m_tabButton);
-  }
-
-  protected void handleUiSelection() {
-    //notify Scout
-    Runnable t = new Runnable() {
-      @Override
-      public void run() {
-        m_scoutParentObject.getUIFacade().setSelectedTabFromUI(getScoutObject());
-      }
-    };
-    getUiEnvironment().invokeScoutLater(t, 0);
-  }
-
-  public Button getTabButton() {
-    return m_tabButton;
-  }
-
-  protected Composite getTabItem() {
-    return m_tabItem;
-  }
-
-  @Override
-  protected void handleScoutPropertyChange(String name, Object newValue) {
-    super.handleScoutPropertyChange(name, newValue);
-    if (name.equals(IFormField.PROP_EMPTY)) {
-      setEmptyFromScout(TypeCastUtility.castValue(newValue, boolean.class));
-    }
-  }
-
-  @Override
-  protected void setSaveNeededFromScout(boolean b) {
-    if (getScoutObject().getForm() instanceof ISearchForm) {
-      setButtonMarker(m_tabButton, b);
-    }
-  }
-
-  protected void setEmptyFromScout(boolean b) {
-    if (!(getScoutObject().getForm() instanceof ISearchForm)) {
-      setButtonMarker(m_tabButton, !b);
-    }
-  }
-
-  @Override
-  protected void setLabelFromScout(String s) {
-    String label = s;
-    if (label == null) {
-      label = "";
-    }
-    getTabButton().setText(label);
-  }
-
-  @Override
-  protected void setFontFromScout(FontSpec scoutFont) {
-    super.setFontFromScout(scoutFont);
-    m_tabItem.setFont(getUiEnvironment().getFont(scoutFont, m_tabItem.getFont()));
-  }
-
-  public boolean setUiFocus() {
-    return setActiveButton(m_tabButton);
-  }
-
-  protected RwtScoutTabItem getNextTabItem() {
-    return m_nextTabItem;
-  }
-
-  protected void setNextTabItem(RwtScoutTabItem nextTabItem) {
-    m_nextTabItem = nextTabItem;
-  }
-
-  protected RwtScoutTabItem getPreviousTabItem() {
-    return m_previousTabItem;
-  }
-
-  protected void setPreviousTabItem(RwtScoutTabItem previousTabItem) {
-    m_previousTabItem = previousTabItem;
-  }
-
-  private class P_KeyListener extends RwtKeyStroke {
-    public P_KeyListener(int keyCode) {
-      super(keyCode);
-    }
-
-    public P_KeyListener(int keyCode, int stateMask) {
-      super(keyCode, stateMask);
-    }
-
-    private void handleKeyPressed(RwtScoutTabItem tabItem) {
-      if (tabItem == null) return;
-      tabItem.getTabButton().setFocus();
-      tabItem.handleUiSelectionChanged();
-    }
-
-    @Override
-    public void handleUiAction(Event e) {
-      switch (e.keyCode) {
-        case SWT.ARROW_LEFT:
-          handleKeyPressed(getPreviousTabItem());
-          e.doit = false;
-          break;
-        case SWT.ARROW_RIGHT:
-          handleKeyPressed(getNextTabItem());
-          e.doit = false;
-          break;
-        default:
-          break;
-      }
-    }
-  }
-}
->>>>>>> e02cd9db
+}