<<<<<<< HEAD
/*******************************************************************************
 * Copyright (c) 2011 BSI Business Systems Integration AG.
 * All rights reserved. This program and the accompanying materials
 * are made available under the terms of the Eclipse Public License v1.0
 * which accompanies this distribution, and is available at
 * http://www.eclipse.org/legal/epl-v10.html
 *
 * Contributors:
 *     BSI Business Systems Integration AG - initial API and implementation
 *******************************************************************************/
package org.eclipse.scout.rt.ui.rap.ext;

import org.eclipse.scout.rt.ui.rap.IRwtEnvironment;
import org.eclipse.scout.rt.ui.rap.keystroke.RwtKeyStroke;
import org.eclipse.scout.rt.ui.rap.util.RwtUtility;
import org.eclipse.swt.events.DisposeEvent;
import org.eclipse.swt.events.DisposeListener;
import org.eclipse.swt.events.MenuAdapter;
import org.eclipse.swt.events.MenuEvent;
import org.eclipse.swt.widgets.Control;
import org.eclipse.swt.widgets.Event;
import org.eclipse.swt.widgets.Menu;

/**
 * @author sle
 * @since 3.8.0
 */
public abstract class MenuAdapterEx extends MenuAdapter {
  private static final long serialVersionUID = 1L;

  private final Control m_menuControl;
  private final Control m_keyStrokeWidget;
  private P_EscKeyStroke m_escKeyStroke;

  public MenuAdapterEx(Control menuControl, Control keyStrokeWidget) {
    m_menuControl = menuControl;
    m_keyStrokeWidget = keyStrokeWidget;
  }

  public Control getMenuControl() {
    return m_menuControl;
  }

  public Control getKeyStrokeWidget() {
    return m_keyStrokeWidget;
  }

  @Override
  public void menuShown(MenuEvent e) {
    Menu menu = ((Menu) e.getSource());
    final IRwtEnvironment uiEnvironment = RwtUtility.getUiEnvironment(e.display);
    m_escKeyStroke = new P_EscKeyStroke(menu);

    uiEnvironment.addKeyStroke(getKeyStrokeWidget(), m_escKeyStroke, true);
    menu.addDisposeListener(new DisposeListener() {
      private static final long serialVersionUID = 1L;

      @Override
      public void widgetDisposed(DisposeEvent event) {
        if (m_escKeyStroke != null) {
          uiEnvironment.removeKeyStroke(getKeyStrokeWidget(), m_escKeyStroke);
          m_escKeyStroke = null;
        }
      }
    });
  }

  @Override
  public void menuHidden(MenuEvent e) {
    if (m_escKeyStroke != null) {
      IRwtEnvironment uiEnvironment = RwtUtility.getUiEnvironment(e.display);
      uiEnvironment.removeKeyStroke(getKeyStrokeWidget(), m_escKeyStroke);
      m_escKeyStroke = null;
    }
  }

  //add escape-keystroke to close the contextmenu with esc, resp. prevent closing the surrounding dialog when a contextmenu is open.
  private class P_EscKeyStroke extends RwtKeyStroke {
    private Menu m_menu;

    public P_EscKeyStroke(Menu menu) {
      super(RwtUtility.scoutToRwtKey("escape"));
      m_menu = menu;
    }

    @Override
    public void handleUiAction(Event keyEvent) {
      final IRwtEnvironment uiEnvironment = RwtUtility.getUiEnvironment(keyEvent.display);
      if (m_menu != null) {
        m_menu.dispose();
      }
      uiEnvironment.removeKeyStroke(getKeyStrokeWidget(), this);
      keyEvent.doit = false;
    }
  }
}
=======
/*******************************************************************************
 * Copyright (c) 2011 BSI Business Systems Integration AG.
 * All rights reserved. This program and the accompanying materials
 * are made available under the terms of the Eclipse Public License v1.0
 * which accompanies this distribution, and is available at
 * http://www.eclipse.org/legal/epl-v10.html
 *
 * Contributors:
 *     BSI Business Systems Integration AG - initial API and implementation
 *******************************************************************************/
package org.eclipse.scout.rt.ui.rap.ext;

import org.eclipse.scout.rt.ui.rap.IRwtEnvironment;
import org.eclipse.scout.rt.ui.rap.keystroke.RwtKeyStroke;
import org.eclipse.scout.rt.ui.rap.util.RwtUtility;
import org.eclipse.swt.SWT;
import org.eclipse.swt.events.MenuAdapter;
import org.eclipse.swt.events.MenuEvent;
import org.eclipse.swt.widgets.Control;
import org.eclipse.swt.widgets.Event;
import org.eclipse.swt.widgets.Menu;
import org.eclipse.swt.widgets.MenuItem;

/**
 * <h3>MenuAdapterEx</h3> ...
 * 
 * @author sle
 * @since 3.7.0 June 2011
 */
public abstract class MenuAdapterEx extends MenuAdapter {
  private static final long serialVersionUID = 1L;

  private final Control m_menuControl;
  private final Control m_keyStrokeWidget;

  public MenuAdapterEx(Control menuControl, Control keyStrokeWidget) {
    m_menuControl = menuControl;
    m_keyStrokeWidget = keyStrokeWidget;
  }

  public Control getMenuControl() {
    return m_menuControl;
  }

  public Control getKeyStrokeWidget() {
    return m_keyStrokeWidget;
  }

  protected abstract Menu getContextMenu();

  protected abstract void setContextMenu(Menu contextMenu);

  @Override
  public void menuShown(MenuEvent e) {
    final IRwtEnvironment uiEnvironment = RwtUtility.getUiEnvironment(e.display);
    //add escape-keystroke to close the contextmenu with esc
    RwtKeyStroke keyStroke = new RwtKeyStroke(RwtUtility.scoutToRwtKey("escape")) {

      @Override
      public void handleUiAction(Event keyEvent) {
        if (getContextMenu() != null && !getContextMenu().isDisposed()) {
          for (MenuItem item : getContextMenu().getItems()) {
            disposeMenuItem(item);
          }
          getContextMenu().dispose();
        }

        if ((getContextMenu() == null || getContextMenu().isDisposed())
                && !getMenuControl().isDisposed()
                && !getMenuControl().getShell().isDisposed()) {
          setContextMenu(new Menu(getMenuControl().getShell(), SWT.POP_UP));
          getContextMenu().addMenuListener(MenuAdapterEx.this);
          getMenuControl().setMenu(getContextMenu());
        }

        uiEnvironment.removeKeyStroke(getKeyStrokeWidget(), this);

        keyEvent.doit = false;
      }
    };
    uiEnvironment.addKeyStroke(getKeyStrokeWidget(), keyStroke, true);

    // clear all previous
    // Windows BUG: fires menu hide before the selection on the menu item is
    // propagated.
    if (getContextMenu() != null) {
      for (MenuItem item : getContextMenu().getItems()) {
        disposeMenuItem(item);
      }
    }
  }

  protected void disposeMenuItem(MenuItem item) {
    Menu menu = item.getMenu();
    if (menu != null) {
      for (MenuItem childItem : menu.getItems()) {
        disposeMenuItem(childItem);
      }
      menu.dispose();
    }
    item.dispose();
  }
}
>>>>>>> 60f91260
<|MERGE_RESOLUTION|>--- conflicted
+++ resolved
@@ -1,4 +1,3 @@
-<<<<<<< HEAD
 /*******************************************************************************
  * Copyright (c) 2011 BSI Business Systems Integration AG.
  * All rights reserved. This program and the accompanying materials
@@ -94,109 +93,4 @@
       keyEvent.doit = false;
     }
   }
-}
-=======
-/*******************************************************************************
- * Copyright (c) 2011 BSI Business Systems Integration AG.
- * All rights reserved. This program and the accompanying materials
- * are made available under the terms of the Eclipse Public License v1.0
- * which accompanies this distribution, and is available at
- * http://www.eclipse.org/legal/epl-v10.html
- *
- * Contributors:
- *     BSI Business Systems Integration AG - initial API and implementation
- *******************************************************************************/
-package org.eclipse.scout.rt.ui.rap.ext;
-
-import org.eclipse.scout.rt.ui.rap.IRwtEnvironment;
-import org.eclipse.scout.rt.ui.rap.keystroke.RwtKeyStroke;
-import org.eclipse.scout.rt.ui.rap.util.RwtUtility;
-import org.eclipse.swt.SWT;
-import org.eclipse.swt.events.MenuAdapter;
-import org.eclipse.swt.events.MenuEvent;
-import org.eclipse.swt.widgets.Control;
-import org.eclipse.swt.widgets.Event;
-import org.eclipse.swt.widgets.Menu;
-import org.eclipse.swt.widgets.MenuItem;
-
-/**
- * <h3>MenuAdapterEx</h3> ...
- * 
- * @author sle
- * @since 3.7.0 June 2011
- */
-public abstract class MenuAdapterEx extends MenuAdapter {
-  private static final long serialVersionUID = 1L;
-
-  private final Control m_menuControl;
-  private final Control m_keyStrokeWidget;
-
-  public MenuAdapterEx(Control menuControl, Control keyStrokeWidget) {
-    m_menuControl = menuControl;
-    m_keyStrokeWidget = keyStrokeWidget;
-  }
-
-  public Control getMenuControl() {
-    return m_menuControl;
-  }
-
-  public Control getKeyStrokeWidget() {
-    return m_keyStrokeWidget;
-  }
-
-  protected abstract Menu getContextMenu();
-
-  protected abstract void setContextMenu(Menu contextMenu);
-
-  @Override
-  public void menuShown(MenuEvent e) {
-    final IRwtEnvironment uiEnvironment = RwtUtility.getUiEnvironment(e.display);
-    //add escape-keystroke to close the contextmenu with esc
-    RwtKeyStroke keyStroke = new RwtKeyStroke(RwtUtility.scoutToRwtKey("escape")) {
-
-      @Override
-      public void handleUiAction(Event keyEvent) {
-        if (getContextMenu() != null && !getContextMenu().isDisposed()) {
-          for (MenuItem item : getContextMenu().getItems()) {
-            disposeMenuItem(item);
-          }
-          getContextMenu().dispose();
-        }
-
-        if ((getContextMenu() == null || getContextMenu().isDisposed())
-                && !getMenuControl().isDisposed()
-                && !getMenuControl().getShell().isDisposed()) {
-          setContextMenu(new Menu(getMenuControl().getShell(), SWT.POP_UP));
-          getContextMenu().addMenuListener(MenuAdapterEx.this);
-          getMenuControl().setMenu(getContextMenu());
-        }
-
-        uiEnvironment.removeKeyStroke(getKeyStrokeWidget(), this);
-
-        keyEvent.doit = false;
-      }
-    };
-    uiEnvironment.addKeyStroke(getKeyStrokeWidget(), keyStroke, true);
-
-    // clear all previous
-    // Windows BUG: fires menu hide before the selection on the menu item is
-    // propagated.
-    if (getContextMenu() != null) {
-      for (MenuItem item : getContextMenu().getItems()) {
-        disposeMenuItem(item);
-      }
-    }
-  }
-
-  protected void disposeMenuItem(MenuItem item) {
-    Menu menu = item.getMenu();
-    if (menu != null) {
-      for (MenuItem childItem : menu.getItems()) {
-        disposeMenuItem(childItem);
-      }
-      menu.dispose();
-    }
-    item.dispose();
-  }
-}
->>>>>>> 60f91260
+}