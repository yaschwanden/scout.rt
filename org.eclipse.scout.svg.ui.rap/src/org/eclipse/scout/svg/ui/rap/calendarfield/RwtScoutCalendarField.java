--- conflicted
+++ resolved
@@ -1,4 +1,3 @@
-<<<<<<< HEAD
 package org.eclipse.scout.svg.ui.rap.calendarfield;
 
 import java.beans.PropertyChangeEvent;
@@ -106,7 +105,9 @@
 
   @Override
   protected void locationChangedFromUi(LocationEvent event) {
-    if (event == null || event.location == null || event.location.length() < 1) return;
+    if (event == null || event.location == null || event.location.length() < 1) {
+      return;
+    }
 
     // forward the hyperlink event to the document
     getDocBuilder().hyperlinkActivated(event.location);
@@ -286,317 +287,4 @@
       setSelectionFromUi(selectedDate, selectedComponent);
     }
   } // end class P_CalendarDocumentListener
-}
-=======
-package org.eclipse.scout.svg.ui.rap.calendarfield;
-
-import java.beans.PropertyChangeEvent;
-import java.beans.PropertyChangeListener;
-import java.util.Date;
-
-import org.eclipse.scout.rt.client.ui.action.menu.IMenu;
-import org.eclipse.scout.rt.client.ui.basic.calendar.CalendarComponent;
-import org.eclipse.scout.rt.client.ui.basic.calendar.ICalendar;
-import org.eclipse.scout.rt.client.ui.form.fields.calendarfield.ICalendarField;
-import org.eclipse.scout.rt.ui.rap.RwtMenuUtility;
-import org.eclipse.scout.rt.ui.rap.ext.MenuAdapterEx;
-import org.eclipse.scout.rt.ui.svg.calendar.builder.AbstractCalendarDocumentBuilder;
-import org.eclipse.scout.rt.ui.svg.calendar.builder.listener.ICalendarDocumentListener;
-import org.eclipse.scout.svg.ui.rap.AbstractRwtScoutSvgComposite;
-import org.eclipse.swt.SWT;
-import org.eclipse.swt.browser.LocationEvent;
-import org.eclipse.swt.events.DisposeEvent;
-import org.eclipse.swt.events.DisposeListener;
-import org.eclipse.swt.events.MenuAdapter;
-import org.eclipse.swt.events.MenuEvent;
-import org.eclipse.swt.graphics.Point;
-import org.eclipse.swt.graphics.Rectangle;
-import org.eclipse.swt.widgets.Composite;
-import org.eclipse.swt.widgets.Menu;
-import org.w3c.dom.svg.SVGDocument;
-
-public class RwtScoutCalendarField extends AbstractRwtScoutSvgComposite<ICalendarField<?>> implements IRwtScoutCalendarField {
-
-  private final static int CONTEXT_MENU_POS_INSET = 10;
-
-  private P_InnerCalendarPropertyChangeListener m_innerCalPropertyListener;
-  private AbstractCalendarDocumentBuilder[] m_documentBuilders;
-
-  private Menu m_contextMenu;
-
-  public RwtScoutCalendarField() {
-    m_documentBuilders = new AbstractCalendarDocumentBuilder[4];
-  }
-
-  @Override
-  protected SVGDocument getSvgDocument() {
-    return getDocBuilder().getSVGDocument();
-  }
-
-  @Override
-  protected void updateSvgDocument() {
-    // inform the doc builder about the current size of the calendar (used for text scaling)
-    Rectangle r = getAbsoluteCalendarBounds();
-    getDocBuilder().setSize(r.width, r.height);
-
-    // continue refresh
-    super.updateSvgDocument();
-  }
-
-  @Override
-  protected void initializeUi(Composite parent) {
-    super.initializeUi(parent);
-
-    m_contextMenu = new Menu(getUiField().getShell(), SWT.POP_UP);
-    m_contextMenu.addMenuListener(new P_ContextMenuListener());
-    getUiField().addDisposeListener(new DisposeListener() {
-      private static final long serialVersionUID = 1L;
-
-      @Override
-      public void widgetDisposed(DisposeEvent e) {
-        if (m_contextMenu != null && !m_contextMenu.isDisposed()) {
-          m_contextMenu.dispose();
-        }
-      }
-    });
-  }
-
-  @Override
-  protected void detachScout() {
-    if (m_innerCalPropertyListener != null && getScoutObject() != null && getScoutObject().getCalendar() != null) {
-      getScoutObject().getCalendar().removePropertyChangeListener(m_innerCalPropertyListener);
-      m_innerCalPropertyListener = null;
-    }
-
-    // release svg documents
-    for (int i = 0; i < m_documentBuilders.length; i++) {
-      if (m_documentBuilders[i] != null) {
-        m_documentBuilders[i].dispose();
-      }
-      m_documentBuilders[i] = null;
-    }
-    super.detachScout();
-  }
-
-  @Override
-  protected void attachScout() {
-    super.attachScout();
-
-    if (getScoutObject() != null && getScoutObject().getCalendar() != null) {
-      if (m_innerCalPropertyListener == null) {
-        m_innerCalPropertyListener = new P_InnerCalendarPropertyChangeListener();
-        getScoutObject().getCalendar().addPropertyChangeListener(m_innerCalPropertyListener);
-      }
-
-      initDocBuilder(getDocBuilder());
-      updateSvgDocument();
-    }
-  }
-
-  @Override
-  protected void handleScoutPropertyChange(String name, Object newValue) {
-    super.handleScoutPropertyChange(name, newValue);
-    if (ICalendar.PROP_VIEW_RANGE.equals(name)) {
-      updateSvgDocument();
-    }
-    else if (ICalendar.PROP_SELECTED_DATE.equals(name)) {
-      getDocBuilder().setNumContextMenus(getContextMenusFromScout().length);
-      updateSvgDocument();
-    }
-    else if (ICalendar.PROP_SELECTED_COMPONENT.equals(name)) {
-      getDocBuilder().setNumContextMenus(getContextMenusFromScout().length);
-      updateSvgDocument();
-    }
-    else if (ICalendar.PROP_COMPONENTS.equals(name)) {
-      getDocBuilder().setComponents(getScoutObject().getCalendar().getComponents());
-      updateSvgDocument();
-    }
-    else if (ICalendar.PROP_DISPLAY_MODE.equals(name)) {
-      initDocBuilder(getDocBuilder());
-      updateSvgDocument();
-    }
-  }
-
-  @Override
-  protected void locationChangedFromUi(LocationEvent event) {
-    if (event == null || event.location == null || event.location.length() < 1) {
-      return;
-    }
-
-    // forward the hyperlink event to the document
-    getDocBuilder().hyperlinkActivated(event.location);
-  }
-
-  private AbstractCalendarDocumentBuilder getDocBuilder() {
-    int mode = getScoutObject().getCalendar().getDisplayMode();
-    int index = mode - 1;
-    AbstractCalendarDocumentBuilder ret = m_documentBuilders[index];
-    if (ret == null) {
-      ret = AbstractCalendarDocumentBuilder.createInstance(mode);
-      initDocBuilder(ret);
-      ret.addCalendarDocumentListener(new P_CalendarDocumentListener());
-      m_documentBuilders[index] = ret; // save instance
-    }
-    return ret;
-  }
-
-  private void initDocBuilder(AbstractCalendarDocumentBuilder builder) {
-    Date selDate = getScoutObject().getCalendar().getSelectedDate();
-    CalendarComponent selComp = getScoutObject().getCalendar().getSelectedComponent();
-    builder.setShownDate(selDate);
-    builder.setSelection(selDate, selComp);
-    builder.setNumContextMenus(getContextMenusFromScout().length);
-    builder.setComponents(getScoutObject().getCalendar().getComponents());
-    setViewRangeFromUi(builder.getStartDate(), builder.getEndDate());
-  }
-
-  private void showPopupMenu() {
-    Rectangle calBounds = getAbsoluteCalendarBounds();
-    Point contextMenuPos = new Point(calBounds.x + calBounds.width - CONTEXT_MENU_POS_INSET, calBounds.y + calBounds.height - CONTEXT_MENU_POS_INSET);
-
-    getUiField().setMenu(m_contextMenu);
-    m_contextMenu.addMenuListener(new MenuAdapter() {
-      private static final long serialVersionUID = 1L;
-
-      @Override
-      public void menuHidden(MenuEvent e) {
-        getUiField().setMenu(null);
-        ((Menu) e.getSource()).removeMenuListener(this);
-      }
-    });
-    m_contextMenu.setLocation(contextMenuPos);
-    m_contextMenu.setVisible(true);
-  }
-
-  private Rectangle getAbsoluteCalendarBounds() {
-    Rectangle ret = new Rectangle(0, 0, 0, 0);
-    Rectangle browserBounds = getAbsoluteBrowserBounds();
-
-    float calRatio = AbstractCalendarDocumentBuilder.ORIG_CALENDAR_WIDTH / AbstractCalendarDocumentBuilder.ORIG_CALENDAR_HEIGHT;
-    if (calRatio < browserBounds.width / (double) browserBounds.height) {
-      // browser is wider than the calendar -> height limits the size of the calendar
-      ret.width = (int) Math.round(browserBounds.height * calRatio);
-      ret.height = browserBounds.height;
-    }
-    else {
-      ret.width = browserBounds.width;
-      ret.height = (int) Math.round(browserBounds.width / calRatio);
-    }
-
-    ret.x = browserBounds.x + (int) Math.round((browserBounds.width - ret.width) / 2.0);
-    ret.y = browserBounds.y + (int) Math.round((browserBounds.height - ret.height) / 2.0);
-    return ret;
-  }
-
-  private void setViewRangeFromUi(final Date start, final Date end) {
-    if (getScoutObject() != null && getScoutObject().getCalendar() != null) {
-      getUiEnvironment().invokeScoutLater(new Runnable() {
-        @Override
-        public void run() {
-          getScoutObject().getCalendar().getUIFacade().setVisibleRangeFromUI(start, end);
-        }
-      }, 0);
-    }
-  }
-
-  private void setDisplayModeFromUi(final int mode) {
-    getUiEnvironment().invokeScoutLater(new Runnable() {
-      @Override
-      public void run() {
-        getScoutObject().getCalendar().setDisplayMode(mode);
-      }
-    }, 0);
-  }
-
-  private void setSelectionFromUi(final Date d, final CalendarComponent c) {
-    if (getScoutObject() != null && getScoutObject().getCalendar() != null) {
-      getUiEnvironment().invokeScoutLater(new Runnable() {
-        @Override
-        public void run() {
-          getScoutObject().getCalendar().getUIFacade().setSelectionFromUI(d, c);
-        }
-      }, 0);
-    }
-  }
-
-  private IMenu[] getContextMenusFromScout() {
-    return RwtMenuUtility.collectMenus(getScoutObject().getCalendar(), true, true, getUiEnvironment());
-  }
-
-  private final class P_InnerCalendarPropertyChangeListener implements PropertyChangeListener {
-    @Override
-    public void propertyChange(final PropertyChangeEvent e) {
-      debugHandlePropertyChanged(e);
-      if (isIgnoredScoutEvent(PropertyChangeEvent.class, e.getPropertyName())) {
-        return;
-      }
-      if (isHandleScoutPropertyChange(e.getPropertyName(), e.getNewValue()) &&
-          getUiEnvironment().getDisplay() != null &&
-          !getUiEnvironment().getDisplay().isDisposed()) {
-        Runnable t = new Runnable() {
-          @Override
-          public void run() {
-            if (!isUiDisposed()) {
-              try {
-                getUpdateUiFromScoutLock().acquire();
-                handleScoutPropertyChange(e.getPropertyName(), e.getNewValue());
-              }
-              finally {
-                getUpdateUiFromScoutLock().release();
-              }
-            }
-          }
-        };
-        getUiEnvironment().invokeUiLater(t);
-      }
-    }
-  } // end class P_InnerCalendarPropertyChangeListener
-
-  private final class P_ContextMenuListener extends MenuAdapterEx {
-    private static final long serialVersionUID = 1L;
-
-    public P_ContextMenuListener() {
-      super(getUiField(), getUiContainer());
-    }
-
-    @Override
-    protected Menu getContextMenu() {
-      return m_contextMenu;
-    }
-
-    @Override
-    protected void setContextMenu(Menu contextMenu) {
-      m_contextMenu = contextMenu;
-    }
-
-    @Override
-    public void menuShown(MenuEvent e) {
-      super.menuShown(e);
-
-      RwtMenuUtility.fillContextMenu(getContextMenusFromScout(), RwtScoutCalendarField.this.getUiEnvironment(), m_contextMenu);
-    }
-  } // end class P_ContextMenuListener
-
-  private final class P_CalendarDocumentListener implements ICalendarDocumentListener {
-    @Override
-    public void visibleRangeChanged(Date start, Date end) {
-      setViewRangeFromUi(start, end);
-    }
-
-    @Override
-    public void displayModeMenuActivated(int displayMode) {
-      setDisplayModeFromUi(displayMode);
-    }
-
-    @Override
-    public void popupMenuActivated() {
-      showPopupMenu();
-    }
-
-    @Override
-    public void selectionChanged(Date selectedDate, CalendarComponent selectedComponent) {
-      setSelectionFromUi(selectedDate, selectedComponent);
-    }
-  } // end class P_CalendarDocumentListener
-}
->>>>>>> 60f91260
+}