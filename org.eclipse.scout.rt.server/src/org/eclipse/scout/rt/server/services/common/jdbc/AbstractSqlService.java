<<<<<<< HEAD
/*******************************************************************************
 * Copyright (c) 2010 BSI Business Systems Integration AG.
 * All rights reserved. This program and the accompanying materials
 * are made available under the terms of the Eclipse Public License v1.0
 * which accompanies this distribution, and is available at
 * http://www.eclipse.org/legal/epl-v10.html
 *
 * Contributors:
 *     BSI Business Systems Integration AG - initial API and implementation
 ******************************************************************************/
package org.eclipse.scout.rt.server.services.common.jdbc;

import java.lang.reflect.Method;
import java.security.Permission;
import java.sql.Connection;
import java.sql.SQLException;
import java.util.ArrayList;
import java.util.HashMap;
import java.util.List;
import java.util.Map;

import org.eclipse.core.runtime.IAdaptable;
import org.eclipse.core.runtime.Platform;
import org.eclipse.scout.commons.BundleContextUtility;
import org.eclipse.scout.commons.NumberUtility;
import org.eclipse.scout.commons.annotations.ConfigOperation;
import org.eclipse.scout.commons.annotations.ConfigProperty;
import org.eclipse.scout.commons.annotations.ConfigPropertyValue;
import org.eclipse.scout.commons.annotations.Order;
import org.eclipse.scout.commons.exception.ProcessingException;
import org.eclipse.scout.commons.holders.IHolder;
import org.eclipse.scout.commons.holders.LongHolder;
import org.eclipse.scout.commons.holders.StringHolder;
import org.eclipse.scout.commons.logger.IScoutLogger;
import org.eclipse.scout.commons.logger.ScoutLogManager;
import org.eclipse.scout.commons.osgi.BundleClassDescriptor;
import org.eclipse.scout.rt.server.ThreadContext;
import org.eclipse.scout.rt.server.services.common.jdbc.internal.exec.PreparedStatementCache;
import org.eclipse.scout.rt.server.services.common.jdbc.internal.exec.StatementProcessor;
import org.eclipse.scout.rt.server.services.common.jdbc.internal.legacy.LegacyStatementBuilder;
import org.eclipse.scout.rt.server.services.common.jdbc.internal.pool.SqlConnectionBuilder;
import org.eclipse.scout.rt.server.services.common.jdbc.internal.pool.SqlConnectionPool;
import org.eclipse.scout.rt.server.services.common.jdbc.style.ISqlStyle;
import org.eclipse.scout.rt.server.services.common.jdbc.style.OracleSqlStyle;
import org.eclipse.scout.rt.server.transaction.ITransaction;
import org.eclipse.scout.rt.server.transaction.ITransactionMember;
import org.eclipse.scout.rt.shared.ScoutTexts;
import org.eclipse.scout.rt.shared.services.common.code.ICodeService;
import org.eclipse.scout.rt.shared.services.common.jdbc.ILegacySqlQueryService;
import org.eclipse.scout.rt.shared.services.common.jdbc.LegacySearchFilter;
import org.eclipse.scout.rt.shared.services.common.jdbc.LegacySearchFilter.WhereToken;
import org.eclipse.scout.rt.shared.services.common.security.IAccessControlService;
import org.eclipse.scout.rt.shared.services.common.security.IPermissionService;
import org.eclipse.scout.service.AbstractService;
import org.eclipse.scout.service.IServiceInventory;
import org.eclipse.scout.service.SERVICES;

public abstract class AbstractSqlService extends AbstractService implements ISqlService, ILegacySqlQueryService, IAdaptable {
  private static final IScoutLogger LOG = ScoutLogManager.getLogger(AbstractSqlService.class);

  private SqlConnectionPool m_pool;
  private Class<? extends ScoutTexts> m_nlsProvider;
  private ISqlStyle m_sqlStyle;
  private String m_transactionMemberId;
  private boolean m_directJdbcConnection;
  private String m_jndiName;
  private String m_jndiInitialContextFactory;
  private String m_jndiProviderUrl;
  private String m_jndiUrlPkgPrefixes;
  private String m_jdbcMappingName;
  private String m_jdbcDriverName;
  private String m_jdbcProps;
  private int m_jdbcPoolSize;
  private long m_jdbcPoolConnectionLifetime;
  private long m_jdbcPoolConnectionBusyTimeout;
  private String m_defaultUser;
  private String m_defaultPass;
  private int m_queryCacheSize;
  //
  private HashMap<String, List<BundleClassDescriptor>> m_permissionNameToDescriptor;
  private HashMap<String, List<BundleClassDescriptor>> m_codeNameToDescriptor;

  public AbstractSqlService() {
    initConfig();
  }

  @SuppressWarnings("deprecation")
  @Override
  public void initializeService() {
    super.initializeService();

    // load code and permission names
    m_permissionNameToDescriptor = new HashMap<String, List<BundleClassDescriptor>>();
    IPermissionService psvc = SERVICES.getService(IPermissionService.class);
    if (psvc != null) {
      for (BundleClassDescriptor d : psvc.getAllPermissionClasses()) {
        List<BundleClassDescriptor> list = m_permissionNameToDescriptor.get(d.getSimpleClassName());
        if (list == null) {
          list = new ArrayList<BundleClassDescriptor>();
          m_permissionNameToDescriptor.put(d.getSimpleClassName(), list);
        }
        list.add(d);
        //
        list = m_permissionNameToDescriptor.get(d.getClassName());
        if (list == null) {
          list = new ArrayList<BundleClassDescriptor>();
          m_permissionNameToDescriptor.put(d.getClassName(), list);
        }
        list.add(d);
      }
    }
    m_codeNameToDescriptor = new HashMap<String, List<BundleClassDescriptor>>();
    ICodeService csvc = SERVICES.getService(ICodeService.class);
    if (csvc != null) {
      for (BundleClassDescriptor d : csvc.getAllCodeTypeClasses("")) {
        List<BundleClassDescriptor> list = m_codeNameToDescriptor.get(d.getSimpleClassName());
        if (list == null) {
          list = new ArrayList<BundleClassDescriptor>();
          m_codeNameToDescriptor.put(d.getSimpleClassName(), list);
        }
        list.add(d);
        //
        list = m_codeNameToDescriptor.get(d.getClassName());
        if (list == null) {
          list = new ArrayList<BundleClassDescriptor>();
          m_codeNameToDescriptor.put(d.getClassName(), list);
        }
        list.add(d);
      }
    }
  }

  /*
   * Configuration
   */

  @ConfigProperty(ConfigProperty.BOOLEAN)
  @Order(10)
  @ConfigPropertyValue("true")
  protected boolean getConfiguredDirectJdbcConnection() {
    return true;
  }

  @ConfigProperty(ConfigProperty.STRING)
  @Order(20)
  @ConfigPropertyValue("null")
  protected String getConfiguredUsername() {
    return null;
  }

  @ConfigProperty(ConfigProperty.STRING)
  @Order(30)
  @ConfigPropertyValue("null")
  protected String getConfiguredPassword() {
    return null;
  }

  @ConfigProperty(ConfigProperty.NLS_PROVIDER)
  @Order(70)
  @ConfigPropertyValue("null")
  protected Class<? extends ScoutTexts> getConfiguredNlsProvider() {
    return null;
  }

  @ConfigProperty(ConfigProperty.SQL_STYLE)
  @Order(80)
  @ConfigPropertyValue("null")
  protected Class<? extends ISqlStyle> getConfiguredSqlStyle() {
    return null;
  }

  /**
   * @deprecated use {@link #getConfiguredTransactionMemberId()} Will be removed in Release 3.10.
   */
  @Deprecated
  protected String getConfiguredXAResourceId() {
    return getConfiguredTransactionMemberId();
  }

  @ConfigProperty(ConfigProperty.STRING)
  @Order(90)
  @ConfigPropertyValue("null")
  protected String getConfiguredTransactionMemberId() {
    return null;
  }

  @ConfigProperty(ConfigProperty.STRING)
  @Order(100)
  @ConfigPropertyValue("\"oracle.jdbc.OracleDriver\"")
  protected String getConfiguredJdbcDriverName() {
    return "oracle.jdbc.OracleDriver";
  }

  @ConfigProperty(ConfigProperty.STRING)
  @Order(110)
  @ConfigPropertyValue("\"jdbc:oracle:thin:@localhost:1521:ORCL\"")
  protected String getConfiguredJdbcMappingName() {
    return "jdbc:oracle:thin:@localhost:1521:ORCL";
  }

  @ConfigProperty(ConfigProperty.STRING)
  @Order(120)
  @ConfigPropertyValue("null")
  protected String getConfiguredJdbcProperties() {
    return null;
  }

  @ConfigProperty(ConfigProperty.INTEGER)
  @Order(130)
  @ConfigPropertyValue("25")
  protected int getConfiguredJdbcPoolSize() {
    return 25;
  }

  @ConfigProperty(ConfigProperty.LONG)
  @Order(140)
  @ConfigPropertyValue("300000L")
  protected long getConfiguredJdbcPoolConnectionLifetime() {
    return 300000L;
  }

  @ConfigProperty(ConfigProperty.LONG)
  @Order(150)
  @ConfigPropertyValue("21600000L")
  protected long getConfiguredJdbcPoolConnectionBusyTimeout() {
    return 21600000L;
  }

  @ConfigProperty(ConfigProperty.INTEGER)
  @Order(160)
  @ConfigPropertyValue("25")
  protected int getConfiguredJdbcStatementCacheSize() {
    return 25;
  }

  @ConfigProperty(ConfigProperty.STRING)
  @Order(170)
  @ConfigPropertyValue("null")
  protected String getConfiguredJndiName() {
    return null;
  }

  @ConfigProperty(ConfigProperty.STRING)
  @Order(180)
  @ConfigPropertyValue("null")
  protected String getConfiguredJndiInitialContextFactory() {
    return null;
  }

  @ConfigProperty(ConfigProperty.STRING)
  @Order(190)
  @ConfigPropertyValue("null")
  protected String getConfiguredJndiProviderUrl() {
    return null;
  }

  @ConfigProperty(ConfigProperty.STRING)
  @Order(200)
  @ConfigPropertyValue("null")
  protected String getConfiguredJndiUrlPkgPrefixes() {
    return null;
  }

  @ConfigOperation
  @Order(10)
  protected void execTestConnection(Connection conn) throws Throwable {
    ISqlStyle s = getSqlStyle();
    if (s != null) {
      s.testConnection(conn);
    }
  }

  @ConfigOperation
  @Order(15)
  protected void execAfterConnectionCreated(Connection conn) throws ProcessingException {
  }

  /**
   * called just after the transaction has started
   */
  @ConfigOperation
  @Order(20)
  protected void execBeginTransaction() throws ProcessingException {
  }

  @ConfigOperation
  @Order(30)
  protected Connection execCreateConnection() throws Throwable {
    return leaseConnectionInternal();
  }

  @ConfigOperation
  @Order(35)
  protected void execReleaseConnection(Connection conn) throws Throwable {
    releaseConnectionInternal(conn);
  }

  /**
   * Custom functions that can be used in sql statements as binds or sql style independent functions
   * <p>
   * Default functions are<br>
   * ::level(permissionClass) --> int //to resolve a permissin level by executing a permission<br>
   * ::level(permissionLevel) --> int //to resolve a permissin level by its id<br>
   * ::code(codeClass or codeTypeClass) --> the ID of the code or code type<br>
   * ::text(textId) --> the text in the user sessions language
   * <p>
   * Examples:<br>
   * ::level(UpdatePersonPermission)<br>
   * ::level(UpdatePersonPermission.LEVEL_OWN)<br>
   * <br>
   * ::code(CompanyAddressCodeType.MainAddressCode)<br>
   * ::code(MainAddressCode)<br>
   * <br>
   * ::text(SalutationMr)
   * <p>
   * 
   * @return a plain object value or in case of a null value preferrably a {@link IHolder} of the correct value type
   */
  @ConfigOperation
  @Order(40)
  protected Object execCustomBindFunction(String functionName, String[] args, Object[] bindBases) throws ProcessingException {
    if (functionName.equals("level")) {
      if (args.length != 1) {
        throw new IllegalArgumentException("expected 1 argument for function '" + functionName + "'");
      }
      String permissionClassName = args[0];
      String levelField = null;
      // eventually a level id?
      int levelDot = permissionClassName.indexOf(".LEVEL_");
      if (levelDot >= 0) {
        levelField = permissionClassName.substring(levelDot + 1);
        permissionClassName = permissionClassName.substring(0, levelDot);
      }
      Class permissionClass = loadBundleClassLenient(m_permissionNameToDescriptor, permissionClassName);
      IAccessControlService accessControlService = SERVICES.getService(IAccessControlService.class);
      Object ret = tryGetPermissionLevel(permissionClass, levelField, accessControlService);
      return ret != null ? ret : new LongHolder();
    }
    else if (functionName.equals("code")) {
      if (args.length != 1) {
        throw new IllegalArgumentException("expected 1 argument for function '" + functionName + "'");
      }
      String codeClassName = args[0];
      Class codeClass = loadBundleClassLenient(m_codeNameToDescriptor, codeClassName);
      if (codeClass == null) {
        throw new ProcessingException("cannot find class for code '" + args[0] + "'");
      }
      try {
        Object ret = codeClass.getField("ID").get(null);
        return ret != null ? ret : new LongHolder();
      }
      catch (Throwable t) {
        throw new ProcessingException("ID of code '" + args[0] + "'", t);
      }
    }
    else if (functionName.equals("text")) {
      if (args.length < 1) {
        throw new IllegalArgumentException("expected at least 1 argument for function '" + functionName + "'");
      }
      if (args.length == 1) {
        String[] tmp = new String[2];
        tmp[0] = args[0];
        tmp[1] = null;
        args = tmp;
      }
      try {
        Method m = getNlsProvider().getMethod("get", new Class[]{String.class, String[].class});
        Object ret = m.invoke(null, (Object[]) args);
        return ret != null ? ret : new StringHolder();
      }
      catch (Throwable t) {
        throw new ProcessingException("unknown function in DynamicNls, check 'getConfiguredNlsProvider' / 'getNlsProvider': get", t);
      }
    }
    else {
      throw new IllegalArgumentException("undefined function '" + functionName + "'");
    }
  }

  private Object tryGetPermissionLevel(Class permissionClass, String levelField, IAccessControlService accessControlService) throws ProcessingException {
    if (permissionClass == null) {
      return null;
    }
    try {
      if (levelField != null) {
        return permissionClass.getField(levelField).get(null);
      }
      else {
        Permission p = (Permission) permissionClass.newInstance();
        return accessControlService.getPermissionLevel(p);
      }
    }
    catch (Exception e) {
      throw new ProcessingException("getLevel of permission '" + permissionClass + "'", e);
    }
  }

  /**
   * Called just before the transaction is being committed or rollbacked.<br>
   * Do not call commit here, the flag is just meant as a hint.
   * Statements are executed, even if the transaction is canceled.
   */
  @ConfigOperation
  @Order(50)
  protected void execEndTransaction(boolean willBeCommitted) throws ProcessingException {
  }

  protected void initConfig() {
    String tid = getConfiguredTransactionMemberId();
    if (tid == null) {
      tid = getClass().getSimpleName() + "." + "transaction";
    }
    setTransactionMemberId(tid);
    setDirectJdbcConnection(getConfiguredDirectJdbcConnection());
    setUsername(getConfiguredUsername());
    setPassword(getConfiguredPassword());
    setJndiName(getConfiguredJndiName());
    setJndiInitialContextFactory(getConfiguredJndiInitialContextFactory());
    setJndiProviderUrl(getConfiguredJndiProviderUrl());
    setJndiUrlPkgPrefixes(getConfiguredJndiUrlPkgPrefixes());
    setJdbcMappingName(getConfiguredJdbcMappingName());
    setJdbcDriverName(getConfiguredJdbcDriverName());
    setJdbcProperties(getConfiguredJdbcProperties());
    setJdbcStatementCacheSize(getConfiguredJdbcStatementCacheSize());
    setJdbcPoolSize(getConfiguredJdbcPoolSize());
    setJdbcPoolConnectionBusyTimeout(getConfiguredJdbcPoolConnectionBusyTimeout());
    setJdbcPoolConnectionLifetime(getConfiguredJdbcPoolConnectionLifetime());
    setNlsProvider(getConfiguredNlsProvider());
    // sql style
    Class<? extends ISqlStyle> styleClass = getConfiguredSqlStyle();
    if (styleClass != null) {
      try {
        setSqlStyle(styleClass.newInstance());
      }
      catch (Exception e) {
        LOG.warn(null, e);
      }
    }
    else {
      setSqlStyle(new OracleSqlStyle());
    }
  }

  /*
   * Runtime
   */
  public void callbackAfterConnectionCreated(Connection conn) throws ProcessingException {
    execAfterConnectionCreated(conn);
  }

  public void callbackTestConnection(Connection conn) throws Throwable {
    execTestConnection(conn);
  }

  public Object callbackCustomBindFunction(String functionName, String[] args, Object[] bindBases) throws ProcessingException {
    return execCustomBindFunction(functionName, args, bindBases);
  }

  @Override
  public String getTransactionMemberId() {
    return m_transactionMemberId;
  }

  public boolean isDirectJdbcConnection() {
    return m_directJdbcConnection;
  }

  public int getJdbcStatementCacheSize() {
    return m_queryCacheSize;
  }

  public String getJndiName() {
    return m_jndiName;
  }

  public String getJndiInitialContextFactory() {
    return m_jndiInitialContextFactory;
  }

  public String getJndiProviderUrl() {
    return m_jndiProviderUrl;
  }

  public String getJndiUrlPkgPrefixes() {
    return m_jndiUrlPkgPrefixes;
  }

  public String getJdbcMappingName() {
    return m_jdbcMappingName;
  }

  public String getJdbcDriverName() {
    return m_jdbcDriverName;
  }

  public String getJdbcProperties() {
    return m_jdbcProps;
  }

  public String getUsername() {
    return m_defaultUser;
  }

  public String getPassword() {
    return m_defaultPass;
  }

  public int getJdbcPoolSize() {
    return m_jdbcPoolSize;
  }

  public long getJdbcPoolConnectionLifetime() {
    return m_jdbcPoolConnectionLifetime;
  }

  public long getJdbcPoolConnectionBusyTimeout() {
    return m_jdbcPoolConnectionBusyTimeout;
  }

  public void setTransactionMemberId(String s) {
    m_transactionMemberId = s;
  }

  public void setDirectJdbcConnection(boolean b) {
    m_directJdbcConnection = b;
  }

  public void setJdbcStatementCacheSize(int n) {
    m_queryCacheSize = n;
  }

  public void setJndiName(String s) {
    m_jndiName = s;
  }

  public void setJndiInitialContextFactory(String s) {
    m_jndiInitialContextFactory = s;
  }

  public void setJndiProviderUrl(String s) {
    m_jndiProviderUrl = s;
  }

  public void setJndiUrlPkgPrefixes(String s) {
    m_jndiUrlPkgPrefixes = s;
  }

  /**
   * Supports ${...} variables resolved by {@link BundleContextUtility#resolve(String)}
   */
  public void setJdbcMappingName(String s) {
    m_jdbcMappingName = BundleContextUtility.resolve(s);
  }

  public void setJdbcDriverName(String s) {
    m_jdbcDriverName = s;
  }

  public void setJdbcProperties(String s) {
    m_jdbcProps = s;
  }

  public void setUsername(String s) {
    m_defaultUser = s;
  }

  public void setPassword(String s) {
    m_defaultPass = s;
  }

  public void setJdbcPoolSize(int n) {
    m_jdbcPoolSize = n;
  }

  public void setJdbcPoolConnectionLifetime(long t) {
    m_jdbcPoolConnectionLifetime = t;
  }

  public void setJdbcPoolConnectionBusyTimeout(long t) {
    m_jdbcPoolConnectionBusyTimeout = t;
  }

  @Override
  public Object getAdapter(Class adapter) {
    if (adapter == IServiceInventory.class) {
      if (m_pool != null) {
        return m_pool.getInventory();
      }
    }
    return null;
  }

  public Class<? extends ScoutTexts> getNlsProvider() {
    return m_nlsProvider;
  }

  public void setNlsProvider(Class<? extends ScoutTexts> nlsProvider) {
    m_nlsProvider = nlsProvider;
  }

  @Override
  public ISqlStyle getSqlStyle() {
    return m_sqlStyle;
  }

  public void setSqlStyle(ISqlStyle sqlStyle) {
    m_sqlStyle = sqlStyle;
  }

  /*
   * Internals
   */
  private Connection leaseConnection() throws Throwable {
    Connection conn = execCreateConnection();
    return conn;
  }

  private Connection leaseConnectionInternal() throws Throwable {
    try {
      if (isDirectJdbcConnection()) {
        // get connection from internal pool
        Connection conn = getSqlConnectionPool().leaseConnection(this);
        return conn;
      }
      else {
        Connection conn = new SqlConnectionBuilder().createJndiConnection(this);
        // do not call execAfterConnectionCreated(conn) because jndi connections
        // are normally pooled
        return conn;
      }
    }
    catch (Exception e) {
      ProcessingException pe;
      if (e instanceof ProcessingException) {
        pe = (ProcessingException) e;
      }
      else {
        pe = new ProcessingException("unexpected exception", e);
      }
      if (isDirectJdbcConnection()) {
        pe.addContextMessage("jdbcDriverName=" + getJdbcDriverName() + ", jdbcMappingName=" + getJdbcMappingName());
      }
      else {
        pe.addContextMessage("jndiName=" + getJndiName());
      }
      throw pe;
    }
  }

  private void releaseConnection(Connection conn) {
    try {
      execReleaseConnection(conn);
    }
    catch (Throwable e) {
      LOG.error(null, e);
    }
  }

  private void releaseConnectionInternal(Connection conn) throws Throwable {
    if (isDirectJdbcConnection()) {
      // delegate to internal pool
      getSqlConnectionPool().releaseConnection(conn);
    }
    else {
      conn.close();
    }
  }

  private synchronized SqlConnectionPool getSqlConnectionPool() {
    if (m_pool == null) {
      m_pool = SqlConnectionPool.getPool(getClass(), getJdbcPoolSize(), getJdbcPoolConnectionLifetime(), getJdbcPoolConnectionBusyTimeout());
    }
    return m_pool;
  }

  @Override
  public Connection getConnection() throws ProcessingException {
    return getTransaction();
  }

  protected Connection getTransaction() throws ProcessingException {
    ITransaction reg = ThreadContext.getTransaction();
    if (reg == null) {
      throw new ProcessingException("no ITransaction available, use ServerJob to run truncactions");
    }
    SqlTransactionMember member = (SqlTransactionMember) reg.getMember(getTransactionMemberId());
    if (member == null) {
      Connection conn;
      try {
        conn = leaseConnection();
        member = new SqlTransactionMember(getTransactionMemberId(), conn);
        reg.registerMember(member);
        // this is the start of the transaction
        execBeginTransaction();
      }
      catch (ProcessingException e) {
        throw e;
      }
      catch (Throwable e) {
        throw new ProcessingException("getTransaction", e);
      }
    }
    return member.getConnection();
  }

  /**
   * @return the statement cache used for this {@link ITransaction} transaction
   */
  protected final IStatementCache getStatementCache() throws ProcessingException {
    ITransaction reg = ThreadContext.getTransaction();
    if (reg == null) {
      throw new ProcessingException("no ITransaction available, use ServerJob to run truncactions");
    }
    IStatementCache res = (IStatementCache) reg.getMember(PreparedStatementCache.TRANSACTION_MEMBER_ID);
    if (res == null) {
      res = new PreparedStatementCache(getJdbcStatementCacheSize());
      reg.registerMember((ITransactionMember) res);
    }
    return res;
  }

  /*
   * Operations
   */

  @Override
  public Object[][] select(String s, Object... bindBases) throws ProcessingException {
    return createStatementProcessor(s, bindBases, 0).processSelect(getTransaction(), getStatementCache(), null);
  }

  @Override
  public Object[][] selectLimited(String s, int maxRowCount, Object... bindBases) throws ProcessingException {
    return createStatementProcessor(s, bindBases, maxRowCount).processSelect(getTransaction(), getStatementCache(), null);
  }

  @Override
  public void selectInto(String s, Object... bindBases) throws ProcessingException {
    createStatementProcessor(s, bindBases, 0).processSelectInto(getTransaction(), getStatementCache(), null);
  }

  @Override
  public void selectIntoLimited(String s, int maxRowCount, Object... bindBases) throws ProcessingException {
    createStatementProcessor(s, bindBases, maxRowCount).processSelectInto(getTransaction(), getStatementCache(), null);
  }

  @Override
  public void selectStreaming(String s, ISelectStreamHandler handler, Object... bindBases) throws ProcessingException {
    createStatementProcessor(s, bindBases, 0).processSelectStreaming(getTransaction(), getStatementCache(), handler);
  }

  @Override
  public void selectStreamingLimited(String s, ISelectStreamHandler handler, int maxRowCount, Object... bindBases) throws ProcessingException {
    createStatementProcessor(s, bindBases, maxRowCount).processSelectStreaming(getTransaction(), getStatementCache(), handler);
  }

  @Override
  public int insert(String s, Object... bindBases) throws ProcessingException {
    return createStatementProcessor(s, bindBases, 0).processModification(getTransaction(), getStatementCache(), null);
  }

  @Override
  public int update(String s, Object... bindBases) throws ProcessingException {
    return createStatementProcessor(s, bindBases, 0).processModification(getTransaction(), getStatementCache(), null);
  }

  @Override
  public int delete(String s, Object... bindBases) throws ProcessingException {
    return createStatementProcessor(s, bindBases, 0).processModification(getTransaction(), getStatementCache(), null);
  }

  @Override
  public boolean callStoredProcedure(String s, Object... bindBases) throws ProcessingException {
    return createStatementProcessor(s, bindBases, 0).processStoredProcedure(getTransaction(), getStatementCache(), null);
  }

  @Override
  public void commit() throws ProcessingException {
    try {
      getTransaction().commit();
    }
    catch (SQLException e) {
      throw new ProcessingException("unexpected exception", e);
    }
  }

  @Override
  public String createPlainText(String s, Object... bindBases) throws ProcessingException {
    return createStatementProcessor(s, bindBases, 0).createPlainText();
  }

  @Override
  public WhereToken resolveSpecialConstraint(Object specialConstraint) throws ProcessingException {
    if (specialConstraint instanceof LegacySearchFilter.StringLikeConstraint) {
      LegacySearchFilter.StringLikeConstraint c = (LegacySearchFilter.StringLikeConstraint) specialConstraint;
      String s = getSqlStyle().toLikePattern(c.getValue());
      return new LegacySearchFilter.WhereToken(c.getTerm(), s, null);
    }
    else if (specialConstraint instanceof LegacySearchFilter.ComposerConstraint) {
      LegacySearchFilter.ComposerConstraint c = (LegacySearchFilter.ComposerConstraint) specialConstraint;
      HashMap<String, Object> map = new HashMap<String, Object>();
      String term = c.getTerm();
      for (Map.Entry<String, LegacySearchFilter.ComposerAttributeRef> e : c.getAttributeRefMap().entrySet()) {
        String key = e.getKey();
        LegacySearchFilter.ComposerAttributeRef att = e.getValue();
        LegacyStatementBuilder b = new LegacyStatementBuilder(getSqlStyle());
        String attValue = b.resolveComposerAttribute(att.getOp(), att.getAttribute(), att.getBindName(), att.getValue());
        map.putAll(b.getBindMap());
        term = term.replace(key, attValue);
      }
      return new LegacySearchFilter.WhereToken(term, null, map);
    }
    return null;
  }

  protected IStatementProcessor createStatementProcessor(String s, Object[] bindBases, int maxRowCount) throws ProcessingException {
    return new StatementProcessor(this, s, bindBases, maxRowCount);
  }

  /**
   * When the service completes work with an exception, a xa rollback is done on
   * ALL used service request resources
   * 
   * @see commit
   */
  @Override
  public void rollback() throws ProcessingException {
    try {
      getTransaction().rollback();
    }
    catch (SQLException e) {
      throw new ProcessingException("unexpected exception", e);
    }
  }

  @Override
  public Long getSequenceNextval(String sequenceName) throws ProcessingException {
    String s = "SELECT " + sequenceName + ".NEXTVAL FROM DUAL ";
    Object[][] ret = createStatementProcessor(s, null, 0).processSelect(getTransaction(), getStatementCache(), null);
    if (ret.length == 1) {
      return NumberUtility.toLong(NumberUtility.nvl((Number) ret[0][0], 0));
    }
    return 0L;
  }

  /**
   * @return the class loaded by the first bundle with a matching symbolic name
   *         Example: name "com.myapp.shared.core.security.ReadDataPermission" is loaded by the bundle with symbolic
   *         name "com.myapp.shared.core".
   */
  private Class loadBundleClassLenient(Map<String, List<BundleClassDescriptor>> map, String name) {
    String base = name;
    String suffix = "";
    while (base.length() > 0) {
      List<BundleClassDescriptor> list = map.get(base);
      if (list != null) {
        for (BundleClassDescriptor desc : list) {
          try {
            Class c = Platform.getBundle(desc.getBundleSymbolicName()).loadClass(desc.getClassName());
            if (suffix.length() > 0) {
              c = Platform.getBundle(desc.getBundleSymbolicName()).loadClass(desc.getClassName() + suffix.replace(".", "$"));
              return c;
            }
            else {
              return c;
            }
          }
          catch (Throwable t) {
            LOG.warn("Could not load class with lenient name '" + name + "' in bundle " + desc.getBundleSymbolicName());
          }
        }
      }
      //
      int i = base.lastIndexOf('.');
      if (i >= 0) {
        String seg = base.substring(i);
        base = base.substring(0, i);
        suffix = seg + suffix;
      }
      else {
        String seg = base;
        base = "";
        suffix = seg + suffix;
      }
    }
    LOG.warn("Could not find class with lenient name '" + name + "'");
    return null;
  }

  private class SqlTransactionMember extends AbstractSqlTransactionMember {
    private final Connection m_conn;

    public SqlTransactionMember(String transactionMemberId, Connection conn) {
      super(transactionMemberId);
      m_conn = conn;
    }

    public Connection getConnection() {
      return m_conn;
    }

    @Override
    public void commitPhase2() {
      try {
        // this is the end of the transaction
        try {
          setFinishingTransaction(true);
          execEndTransaction(false);
        }
        finally {
          setFinishingTransaction(false);
        }
        m_conn.commit();
      }
      catch (Exception e) {
        LOG.error(null, e);
      }
    }

    @Override
    public void rollback() {
      try {
        // this is the end of the transaction
        try {
          setFinishingTransaction(true);
          execEndTransaction(false);
        }
        finally {
          setFinishingTransaction(false);
        }
        m_conn.rollback();
      }
      catch (Exception e) {
        if (!ThreadContext.getTransaction().isCancelled()) {
          LOG.error(null, e);
        }
      }
    }

    @Override
    public void release() {
      releaseConnection(m_conn);
    }
  }// end private class

}
=======
/*******************************************************************************
 * Copyright (c) 2010 BSI Business Systems Integration AG.
 * All rights reserved. This program and the accompanying materials
 * are made available under the terms of the Eclipse Public License v1.0
 * which accompanies this distribution, and is available at
 * http://www.eclipse.org/legal/epl-v10.html
 *
 * Contributors:
 *     BSI Business Systems Integration AG - initial API and implementation
 ******************************************************************************/
package org.eclipse.scout.rt.server.services.common.jdbc;

import java.lang.reflect.Method;
import java.security.Permission;
import java.sql.Connection;
import java.sql.SQLException;
import java.util.ArrayList;
import java.util.HashMap;
import java.util.List;
import java.util.Map;

import org.eclipse.core.runtime.IAdaptable;
import org.eclipse.core.runtime.Platform;
import org.eclipse.scout.commons.BundleContextUtility;
import org.eclipse.scout.commons.NumberUtility;
import org.eclipse.scout.commons.annotations.ConfigOperation;
import org.eclipse.scout.commons.annotations.ConfigProperty;
import org.eclipse.scout.commons.annotations.ConfigPropertyValue;
import org.eclipse.scout.commons.annotations.Order;
import org.eclipse.scout.commons.exception.ProcessingException;
import org.eclipse.scout.commons.holders.IHolder;
import org.eclipse.scout.commons.holders.LongHolder;
import org.eclipse.scout.commons.holders.StringHolder;
import org.eclipse.scout.commons.logger.IScoutLogger;
import org.eclipse.scout.commons.logger.ScoutLogManager;
import org.eclipse.scout.commons.osgi.BundleClassDescriptor;
import org.eclipse.scout.rt.server.ThreadContext;
import org.eclipse.scout.rt.server.services.common.code.CodeService;
import org.eclipse.scout.rt.server.services.common.jdbc.internal.exec.PreparedStatementCache;
import org.eclipse.scout.rt.server.services.common.jdbc.internal.exec.StatementProcessor;
import org.eclipse.scout.rt.server.services.common.jdbc.internal.legacy.LegacyStatementBuilder;
import org.eclipse.scout.rt.server.services.common.jdbc.internal.pool.SqlConnectionBuilder;
import org.eclipse.scout.rt.server.services.common.jdbc.internal.pool.SqlConnectionPool;
import org.eclipse.scout.rt.server.services.common.jdbc.style.ISqlStyle;
import org.eclipse.scout.rt.server.services.common.jdbc.style.OracleSqlStyle;
import org.eclipse.scout.rt.server.transaction.ITransaction;
import org.eclipse.scout.rt.server.transaction.ITransactionMember;
import org.eclipse.scout.rt.shared.ScoutTexts;
import org.eclipse.scout.rt.shared.services.common.jdbc.ILegacySqlQueryService;
import org.eclipse.scout.rt.shared.services.common.jdbc.LegacySearchFilter;
import org.eclipse.scout.rt.shared.services.common.jdbc.LegacySearchFilter.WhereToken;
import org.eclipse.scout.rt.shared.services.common.security.IAccessControlService;
import org.eclipse.scout.rt.shared.services.common.security.IPermissionService;
import org.eclipse.scout.service.AbstractService;
import org.eclipse.scout.service.IServiceInventory;
import org.eclipse.scout.service.SERVICES;

public abstract class AbstractSqlService extends AbstractService implements ISqlService, ILegacySqlQueryService, IAdaptable {
  private static final IScoutLogger LOG = ScoutLogManager.getLogger(AbstractSqlService.class);
  public static final int DEFAULT_MEMORY_PREFETCH_SIZE = 1048576; // = 1MB default

  private SqlConnectionPool m_pool;
  private Class<? extends ScoutTexts> m_nlsProvider;
  private ISqlStyle m_sqlStyle;
  private String m_transactionMemberId;
  private boolean m_directJdbcConnection;
  private String m_jndiName;
  private String m_jndiInitialContextFactory;
  private String m_jndiProviderUrl;
  private String m_jndiUrlPkgPrefixes;
  private String m_jdbcMappingName;
  private String m_jdbcDriverName;
  private String m_jdbcProps;
  private int m_jdbcPoolSize;
  private long m_jdbcPoolConnectionLifetime;
  private long m_jdbcPoolConnectionBusyTimeout;
  private String m_defaultUser;
  private String m_defaultPass;
  private int m_queryCacheSize;
  private int m_maxFetchMemorySize = DEFAULT_MEMORY_PREFETCH_SIZE;

  //
  private HashMap<String, List<BundleClassDescriptor>> m_permissionNameToDescriptor;
  private HashMap<String, List<BundleClassDescriptor>> m_codeNameToDescriptor;

  public AbstractSqlService() {
    initConfig();
  }

  @SuppressWarnings("deprecation")
  @Override
  public void initializeService() {
    super.initializeService();
    // load code and permission names
    m_permissionNameToDescriptor = new HashMap<String, List<BundleClassDescriptor>>();
    IPermissionService psvc = SERVICES.getService(IPermissionService.class);
    if (psvc != null) {
      for (BundleClassDescriptor d : psvc.getAllPermissionClasses()) {
        List<BundleClassDescriptor> list = m_permissionNameToDescriptor.get(d.getSimpleClassName());
        if (list == null) {
          list = new ArrayList<BundleClassDescriptor>();
          m_permissionNameToDescriptor.put(d.getSimpleClassName(), list);
        }
        list.add(d);
        //
        list = m_permissionNameToDescriptor.get(d.getClassName());
        if (list == null) {
          list = new ArrayList<BundleClassDescriptor>();
          m_permissionNameToDescriptor.put(d.getClassName(), list);
        }
        list.add(d);
      }
    }
    m_codeNameToDescriptor = new HashMap<String, List<BundleClassDescriptor>>();
    CodeService csvc = SERVICES.getService(CodeService.class);
    if (csvc != null) {
      for (BundleClassDescriptor d : csvc.getAllCodeTypeClasses("")) {
        List<BundleClassDescriptor> list = m_codeNameToDescriptor.get(d.getSimpleClassName());
        if (list == null) {
          list = new ArrayList<BundleClassDescriptor>();
          m_codeNameToDescriptor.put(d.getSimpleClassName(), list);
        }
        list.add(d);
        //
        list = m_codeNameToDescriptor.get(d.getClassName());
        if (list == null) {
          list = new ArrayList<BundleClassDescriptor>();
          m_codeNameToDescriptor.put(d.getClassName(), list);
        }
        list.add(d);
      }
    }
  }

  /*
   * Configuration
   */

  @ConfigProperty(ConfigProperty.BOOLEAN)
  @Order(10)
  @ConfigPropertyValue("true")
  protected boolean getConfiguredDirectJdbcConnection() {
    return true;
  }

  @ConfigProperty(ConfigProperty.STRING)
  @Order(20)
  @ConfigPropertyValue("null")
  protected String getConfiguredUsername() {
    return null;
  }

  @ConfigProperty(ConfigProperty.STRING)
  @Order(30)
  @ConfigPropertyValue("null")
  protected String getConfiguredPassword() {
    return null;
  }

  @ConfigProperty(ConfigProperty.NLS_PROVIDER)
  @Order(70)
  @ConfigPropertyValue("null")
  protected Class<? extends ScoutTexts> getConfiguredNlsProvider() {
    return null;
  }

  @ConfigProperty(ConfigProperty.SQL_STYLE)
  @Order(80)
  @ConfigPropertyValue("null")
  protected Class<? extends ISqlStyle> getConfiguredSqlStyle() {
    return null;
  }

  /**
   * @deprecated use {@link #getConfiguredTransactionMemberId()}
   */
  @Deprecated
  protected String getConfiguredXAResourceId() {
    return getConfiguredTransactionMemberId();
  }

  @ConfigProperty(ConfigProperty.STRING)
  @Order(90)
  @ConfigPropertyValue("null")
  protected String getConfiguredTransactionMemberId() {
    return null;
  }

  @ConfigProperty(ConfigProperty.STRING)
  @Order(100)
  @ConfigPropertyValue("\"oracle.jdbc.OracleDriver\"")
  protected String getConfiguredJdbcDriverName() {
    return "oracle.jdbc.OracleDriver";
  }

  @ConfigProperty(ConfigProperty.STRING)
  @Order(110)
  @ConfigPropertyValue("\"jdbc:oracle:thin:@localhost:1521:ORCL\"")
  protected String getConfiguredJdbcMappingName() {
    return "jdbc:oracle:thin:@localhost:1521:ORCL";
  }

  @ConfigProperty(ConfigProperty.STRING)
  @Order(120)
  @ConfigPropertyValue("null")
  protected String getConfiguredJdbcProperties() {
    return null;
  }

  @ConfigProperty(ConfigProperty.INTEGER)
  @Order(130)
  @ConfigPropertyValue("25")
  protected int getConfiguredJdbcPoolSize() {
    return 25;
  }

  @ConfigProperty(ConfigProperty.LONG)
  @Order(140)
  @ConfigPropertyValue("300000L")
  protected long getConfiguredJdbcPoolConnectionLifetime() {
    return 300000L;
  }

  @ConfigProperty(ConfigProperty.LONG)
  @Order(150)
  @ConfigPropertyValue("21600000L")
  protected long getConfiguredJdbcPoolConnectionBusyTimeout() {
    return 21600000L;
  }

  @ConfigProperty(ConfigProperty.INTEGER)
  @Order(160)
  @ConfigPropertyValue("25")
  protected int getConfiguredJdbcStatementCacheSize() {
    return 25;
  }

  @ConfigProperty(ConfigProperty.STRING)
  @Order(170)
  @ConfigPropertyValue("null")
  protected String getConfiguredJndiName() {
    return null;
  }

  @ConfigProperty(ConfigProperty.STRING)
  @Order(180)
  @ConfigPropertyValue("null")
  protected String getConfiguredJndiInitialContextFactory() {
    return null;
  }

  @ConfigProperty(ConfigProperty.STRING)
  @Order(190)
  @ConfigPropertyValue("null")
  protected String getConfiguredJndiProviderUrl() {
    return null;
  }

  @ConfigProperty(ConfigProperty.STRING)
  @Order(200)
  @ConfigPropertyValue("null")
  protected String getConfiguredJndiUrlPkgPrefixes() {
    return null;
  }

  @ConfigOperation
  @Order(10)
  protected void execTestConnection(Connection conn) throws Throwable {
    ISqlStyle s = getSqlStyle();
    if (s != null) {
      s.testConnection(conn);
    }
  }

  @ConfigOperation
  @Order(15)
  protected void execAfterConnectionCreated(Connection conn) throws ProcessingException {
  }

  /**
   * called just after the transaction has started
   */
  @ConfigOperation
  @Order(20)
  protected void execBeginTransaction() throws ProcessingException {
  }

  @ConfigOperation
  @Order(30)
  protected Connection execCreateConnection() throws Throwable {
    return leaseConnectionInternal();
  }

  @ConfigOperation
  @Order(35)
  protected void execReleaseConnection(Connection conn) throws Throwable {
    releaseConnectionInternal(conn);
  }

  /**
   * Custom functions that can be used in sql statements as binds or sql style independent functions
   * <p>
   * Default functions are<br>
   * ::level(permissionClass) --> int //to resolve a permissin level by executing a permission<br>
   * ::level(permissionLevel) --> int //to resolve a permissin level by its id<br>
   * ::code(codeClass or codeTypeClass) --> the ID of the code or code type<br>
   * ::text(textId) --> the text in the user sessions language
   * <p>
   * Examples:<br>
   * ::level(UpdatePersonPermission)<br>
   * ::level(UpdatePersonPermission.LEVEL_OWN)<br>
   * <br>
   * ::code(CompanyAddressCodeType.MainAddressCode)<br>
   * ::code(MainAddressCode)<br>
   * <br>
   * ::text(SalutationMr)
   * <p>
   * 
   * @return a plain object value or in case of a null value preferrably a {@link IHolder} of the correct value type
   */
  @ConfigOperation
  @Order(40)
  protected Object execCustomBindFunction(String functionName, String[] args, Object[] bindBases) throws ProcessingException {
    if (functionName.equals("level")) {
      if (args.length != 1) {
        throw new IllegalArgumentException("expected 1 argument for function '" + functionName + "'");
      }
      String permissionClassName = args[0];
      String levelField = null;
      // eventually a level id?
      int levelDot = permissionClassName.indexOf(".LEVEL_");
      if (levelDot >= 0) {
        levelField = permissionClassName.substring(levelDot + 1);
        permissionClassName = permissionClassName.substring(0, levelDot);
      }
      Class permissionClass = loadBundleClassLenient(m_permissionNameToDescriptor, permissionClassName);
      IAccessControlService accessControlService = SERVICES.getService(IAccessControlService.class);
      Object ret = tryGetPermissionLevel(permissionClass, levelField, accessControlService);
      return ret != null ? ret : new LongHolder();
    }
    else if (functionName.equals("code")) {
      if (args.length != 1) {
        throw new IllegalArgumentException("expected 1 argument for function '" + functionName + "'");
      }
      String codeClassName = args[0];
      Class codeClass = loadBundleClassLenient(m_codeNameToDescriptor, codeClassName);
      if (codeClass == null) {
        throw new ProcessingException("cannot find class for code '" + args[0] + "'");
      }
      try {
        Object ret = codeClass.getField("ID").get(null);
        return ret != null ? ret : new LongHolder();
      }
      catch (Throwable t) {
        throw new ProcessingException("ID of code '" + args[0] + "'", t);
      }
    }
    else if (functionName.equals("text")) {
      if (args.length < 1) {
        throw new IllegalArgumentException("expected at least 1 argument for function '" + functionName + "'");
      }
      if (args.length == 1) {
        String[] tmp = new String[2];
        tmp[0] = args[0];
        tmp[1] = null;
        args = tmp;
      }
      try {
        Method m = getNlsProvider().getMethod("get", new Class[]{String.class, String[].class});
        Object ret = m.invoke(null, (Object[]) args);
        return ret != null ? ret : new StringHolder();
      }
      catch (Throwable t) {
        throw new ProcessingException("unknown function in DynamicNls, check 'getConfiguredNlsProvider' / 'getNlsProvider': get", t);
      }
    }
    else {
      throw new IllegalArgumentException("undefined function '" + functionName + "'");
    }
  }

  private Object tryGetPermissionLevel(Class permissionClass, String levelField, IAccessControlService accessControlService) throws ProcessingException {
    if (permissionClass == null) {
      return null;
    }
    try {
      if (levelField != null) {
        return permissionClass.getField(levelField).get(null);
      }
      else {
        Permission p = (Permission) permissionClass.newInstance();
        return accessControlService.getPermissionLevel(p);
      }
    }
    catch (Exception e) {
      throw new ProcessingException("getLevel of permission '" + permissionClass + "'", e);
    }
  }

  /**
   * Called just before the transaction is being committed or rollbacked.<br>
   * Do not call commit here, the flag is just meant as a hint.
   * Statements are executed, even if the transaction is canceled.
   */
  @ConfigOperation
  @Order(50)
  protected void execEndTransaction(boolean willBeCommitted) throws ProcessingException {
  }

  protected void initConfig() {
    String tid = getConfiguredTransactionMemberId();
    if (tid == null) {
      tid = getClass().getSimpleName() + "." + "transaction";
    }
    setTransactionMemberId(tid);
    setDirectJdbcConnection(getConfiguredDirectJdbcConnection());
    setUsername(getConfiguredUsername());
    setPassword(getConfiguredPassword());
    setJndiName(getConfiguredJndiName());
    setJndiInitialContextFactory(getConfiguredJndiInitialContextFactory());
    setJndiProviderUrl(getConfiguredJndiProviderUrl());
    setJndiUrlPkgPrefixes(getConfiguredJndiUrlPkgPrefixes());
    setJdbcMappingName(getConfiguredJdbcMappingName());
    setJdbcDriverName(getConfiguredJdbcDriverName());
    setJdbcProperties(getConfiguredJdbcProperties());
    setJdbcStatementCacheSize(getConfiguredJdbcStatementCacheSize());
    setJdbcPoolSize(getConfiguredJdbcPoolSize());
    setJdbcPoolConnectionBusyTimeout(getConfiguredJdbcPoolConnectionBusyTimeout());
    setJdbcPoolConnectionLifetime(getConfiguredJdbcPoolConnectionLifetime());
    setNlsProvider(getConfiguredNlsProvider());
    // sql style
    Class<? extends ISqlStyle> styleClass = getConfiguredSqlStyle();
    if (styleClass != null) {
      try {
        setSqlStyle(styleClass.newInstance());
      }
      catch (Exception e) {
        LOG.warn(null, e);
      }
    }
    else {
      setSqlStyle(new OracleSqlStyle());
    }
  }

  /*
   * Runtime
   */
  public void callbackAfterConnectionCreated(Connection conn) throws ProcessingException {
    execAfterConnectionCreated(conn);
  }

  public void callbackTestConnection(Connection conn) throws Throwable {
    execTestConnection(conn);
  }

  public Object callbackCustomBindFunction(String functionName, String[] args, Object[] bindBases) throws ProcessingException {
    return execCustomBindFunction(functionName, args, bindBases);
  }

  @Override
  public String getTransactionMemberId() {
    return m_transactionMemberId;
  }

  public boolean isDirectJdbcConnection() {
    return m_directJdbcConnection;
  }

  public int getJdbcStatementCacheSize() {
    return m_queryCacheSize;
  }

  public String getJndiName() {
    return m_jndiName;
  }

  public String getJndiInitialContextFactory() {
    return m_jndiInitialContextFactory;
  }

  public String getJndiProviderUrl() {
    return m_jndiProviderUrl;
  }

  public String getJndiUrlPkgPrefixes() {
    return m_jndiUrlPkgPrefixes;
  }

  public String getJdbcMappingName() {
    return m_jdbcMappingName;
  }

  public String getJdbcDriverName() {
    return m_jdbcDriverName;
  }

  public String getJdbcProperties() {
    return m_jdbcProps;
  }

  public String getUsername() {
    return m_defaultUser;
  }

  public String getPassword() {
    return m_defaultPass;
  }

  public int getJdbcPoolSize() {
    return m_jdbcPoolSize;
  }

  public long getJdbcPoolConnectionLifetime() {
    return m_jdbcPoolConnectionLifetime;
  }

  public long getJdbcPoolConnectionBusyTimeout() {
    return m_jdbcPoolConnectionBusyTimeout;
  }

  public int getMaxFetchMemorySize() {
    return m_maxFetchMemorySize;
  }

  public void setTransactionMemberId(String s) {
    m_transactionMemberId = s;
  }

  public void setDirectJdbcConnection(boolean b) {
    m_directJdbcConnection = b;
  }

  public void setJdbcStatementCacheSize(int n) {
    m_queryCacheSize = n;
  }

  public void setJndiName(String s) {
    m_jndiName = s;
  }

  public void setJndiInitialContextFactory(String s) {
    m_jndiInitialContextFactory = s;
  }

  public void setJndiProviderUrl(String s) {
    m_jndiProviderUrl = s;
  }

  public void setJndiUrlPkgPrefixes(String s) {
    m_jndiUrlPkgPrefixes = s;
  }

  /**
   * Supports ${...} variables resolved by {@link BundleContextUtility#resolve(String)}
   */
  public void setJdbcMappingName(String s) {
    m_jdbcMappingName = BundleContextUtility.resolve(s);
  }

  public void setJdbcDriverName(String s) {
    m_jdbcDriverName = s;
  }

  public void setJdbcProperties(String s) {
    m_jdbcProps = s;
  }

  public void setUsername(String s) {
    m_defaultUser = s;
  }

  public void setPassword(String s) {
    m_defaultPass = s;
  }

  public void setJdbcPoolSize(int n) {
    m_jdbcPoolSize = n;
  }

  public void setJdbcPoolConnectionLifetime(long t) {
    m_jdbcPoolConnectionLifetime = t;
  }

  public void setJdbcPoolConnectionBusyTimeout(long t) {
    m_jdbcPoolConnectionBusyTimeout = t;
  }

  public void setMaxFetchMemorySize(int maxFetchMemorySize) {
    m_maxFetchMemorySize = maxFetchMemorySize;
  }

  @Override
  public Object getAdapter(Class adapter) {
    if (adapter == IServiceInventory.class) {
      if (m_pool != null) {
        return m_pool.getInventory();
      }
    }
    return null;
  }

  public Class<? extends ScoutTexts> getNlsProvider() {
    return m_nlsProvider;
  }

  public void setNlsProvider(Class<? extends ScoutTexts> nlsProvider) {
    m_nlsProvider = nlsProvider;
  }

  @Override
  public ISqlStyle getSqlStyle() {
    return m_sqlStyle;
  }

  public void setSqlStyle(ISqlStyle sqlStyle) {
    m_sqlStyle = sqlStyle;
  }

  /*
   * Internals
   */
  private Connection leaseConnection() throws Throwable {
    Connection conn = execCreateConnection();
    return conn;
  }

  private Connection leaseConnectionInternal() throws Throwable {
    try {
      if (isDirectJdbcConnection()) {
        // get connection from internal pool
        Connection conn = getSqlConnectionPool().leaseConnection(this);
        return conn;
      }
      else {
        Connection conn = new SqlConnectionBuilder().createJndiConnection(this);
        // do not call execAfterConnectionCreated(conn) because jndi connections
        // are normally pooled
        return conn;
      }
    }
    catch (Exception e) {
      ProcessingException pe;
      if (e instanceof ProcessingException) {
        pe = (ProcessingException) e;
      }
      else {
        pe = new ProcessingException("unexpected exception", e);
      }
      if (isDirectJdbcConnection()) {
        pe.addContextMessage("jdbcDriverName=" + getJdbcDriverName() + ", jdbcMappingName=" + getJdbcMappingName());
      }
      else {
        pe.addContextMessage("jndiName=" + getJndiName());
      }
      throw pe;
    }
  }

  private void releaseConnection(Connection conn) {
    try {
      execReleaseConnection(conn);
    }
    catch (Throwable e) {
      LOG.error(null, e);
    }
  }

  private void releaseConnectionInternal(Connection conn) throws Throwable {
    if (isDirectJdbcConnection()) {
      // delegate to internal pool
      getSqlConnectionPool().releaseConnection(conn);
    }
    else {
      conn.close();
    }
  }

  private synchronized SqlConnectionPool getSqlConnectionPool() {
    if (m_pool == null) {
      m_pool = SqlConnectionPool.getPool(getClass(), getJdbcPoolSize(), getJdbcPoolConnectionLifetime(), getJdbcPoolConnectionBusyTimeout());
    }
    return m_pool;
  }

  @Override
  public Connection getConnection() throws ProcessingException {
    return getTransaction();
  }

  protected Connection getTransaction() throws ProcessingException {
    ITransaction reg = ThreadContext.getTransaction();
    if (reg == null) {
      throw new ProcessingException("no ITransaction available, use ServerJob to run truncactions");
    }
    SqlTransactionMember member = (SqlTransactionMember) reg.getMember(getTransactionMemberId());
    if (member == null) {
      Connection conn;
      try {
        conn = leaseConnection();
        member = new SqlTransactionMember(getTransactionMemberId(), conn);
        reg.registerMember(member);
        // this is the start of the transaction
        execBeginTransaction();
      }
      catch (ProcessingException e) {
        throw e;
      }
      catch (Throwable e) {
        throw new ProcessingException("getTransaction", e);
      }
    }
    return member.getConnection();
  }

  /**
   * @return the statement cache used for this {@link ITransaction} transaction
   */
  protected final IStatementCache getStatementCache() throws ProcessingException {
    ITransaction reg = ThreadContext.getTransaction();
    if (reg == null) {
      throw new ProcessingException("no ITransaction available, use ServerJob to run truncactions");
    }
    IStatementCache res = (IStatementCache) reg.getMember(PreparedStatementCache.TRANSACTION_MEMBER_ID);
    if (res == null) {
      res = new PreparedStatementCache(getJdbcStatementCacheSize());
      reg.registerMember((ITransactionMember) res);
    }
    return res;
  }

  /*
   * Operations
   */

  @Override
  public Object[][] select(String s, Object... bindBases) throws ProcessingException {
    return createStatementProcessor(s, bindBases, 0).processSelect(getTransaction(), getStatementCache(), null);
  }

  @Override
  public Object[][] selectLimited(String s, int maxRowCount, Object... bindBases) throws ProcessingException {
    return createStatementProcessor(s, bindBases, maxRowCount).processSelect(getTransaction(), getStatementCache(), null);
  }

  @Override
  public void selectInto(String s, Object... bindBases) throws ProcessingException {
    createStatementProcessor(s, bindBases, 0).processSelectInto(getTransaction(), getStatementCache(), null);
  }

  @Override
  public void selectIntoLimited(String s, int maxRowCount, Object... bindBases) throws ProcessingException {
    createStatementProcessor(s, bindBases, maxRowCount).processSelectInto(getTransaction(), getStatementCache(), null);
  }

  @Override
  public void selectStreaming(String s, ISelectStreamHandler handler, Object... bindBases) throws ProcessingException {
    createStatementProcessor(s, bindBases, 0).processSelectStreaming(getTransaction(), getStatementCache(), handler);
  }

  @Override
  public void selectStreamingLimited(String s, ISelectStreamHandler handler, int maxRowCount, Object... bindBases) throws ProcessingException {
    createStatementProcessor(s, bindBases, maxRowCount).processSelectStreaming(getTransaction(), getStatementCache(), handler);
  }

  @Override
  public int insert(String s, Object... bindBases) throws ProcessingException {
    return createStatementProcessor(s, bindBases, 0).processModification(getTransaction(), getStatementCache(), null);
  }

  @Override
  public int update(String s, Object... bindBases) throws ProcessingException {
    return createStatementProcessor(s, bindBases, 0).processModification(getTransaction(), getStatementCache(), null);
  }

  @Override
  public int delete(String s, Object... bindBases) throws ProcessingException {
    return createStatementProcessor(s, bindBases, 0).processModification(getTransaction(), getStatementCache(), null);
  }

  @Override
  public boolean callStoredProcedure(String s, Object... bindBases) throws ProcessingException {
    return createStatementProcessor(s, bindBases, 0).processStoredProcedure(getTransaction(), getStatementCache(), null);
  }

  @Override
  public void commit() throws ProcessingException {
    try {
      getTransaction().commit();
    }
    catch (SQLException e) {
      throw new ProcessingException("unexpected exception", e);
    }
  }

  @Override
  public String createPlainText(String s, Object... bindBases) throws ProcessingException {
    return createStatementProcessor(s, bindBases, 0).createPlainText();
  }

  @Override
  public WhereToken resolveSpecialConstraint(Object specialConstraint) throws ProcessingException {
    if (specialConstraint instanceof LegacySearchFilter.StringLikeConstraint) {
      LegacySearchFilter.StringLikeConstraint c = (LegacySearchFilter.StringLikeConstraint) specialConstraint;
      String s = getSqlStyle().toLikePattern(c.getValue());
      return new LegacySearchFilter.WhereToken(c.getTerm(), s, null);
    }
    else if (specialConstraint instanceof LegacySearchFilter.ComposerConstraint) {
      LegacySearchFilter.ComposerConstraint c = (LegacySearchFilter.ComposerConstraint) specialConstraint;
      HashMap<String, Object> map = new HashMap<String, Object>();
      String term = c.getTerm();
      for (Map.Entry<String, LegacySearchFilter.ComposerAttributeRef> e : c.getAttributeRefMap().entrySet()) {
        String key = e.getKey();
        LegacySearchFilter.ComposerAttributeRef att = e.getValue();
        LegacyStatementBuilder b = new LegacyStatementBuilder(getSqlStyle());
        String attValue = b.resolveComposerAttribute(att.getOp(), att.getAttribute(), att.getBindName(), att.getValue());
        map.putAll(b.getBindMap());
        term = term.replace(key, attValue);
      }
      return new LegacySearchFilter.WhereToken(term, null, map);
    }
    return null;
  }

  protected IStatementProcessor createStatementProcessor(String s, Object[] bindBases, int maxRowCount) throws ProcessingException {
    return new StatementProcessor(this, s, bindBases, maxRowCount, m_maxFetchMemorySize);
  }

  /**
   * When the service completes work with an exception, a xa rollback is done on
   * ALL used service request resources
   * 
   * @see commit
   */
  @Override
  public void rollback() throws ProcessingException {
    try {
      getTransaction().rollback();
    }
    catch (SQLException e) {
      throw new ProcessingException("unexpected exception", e);
    }
  }

  @Override
  public Long getSequenceNextval(String sequenceName) throws ProcessingException {
    String s = "SELECT " + sequenceName + ".NEXTVAL FROM DUAL ";
    Object[][] ret = createStatementProcessor(s, null, 0).processSelect(getTransaction(), getStatementCache(), null);
    if (ret.length == 1) {
      return NumberUtility.toLong(NumberUtility.nvl((Number) ret[0][0], 0));
    }
    return 0L;
  }

  /**
   * @return the class loaded by the first bundle with a matching symbolic name
   *         Example: name "com.myapp.shared.core.security.ReadDataPermission" is loaded by the bundle with symbolic
   *         name "com.myapp.shared.core".
   */
  private Class loadBundleClassLenient(Map<String, List<BundleClassDescriptor>> map, String name) {
    String base = name;
    String suffix = "";
    while (base.length() > 0) {
      List<BundleClassDescriptor> list = map.get(base);
      if (list != null) {
        for (BundleClassDescriptor desc : list) {
          try {
            Class c = Platform.getBundle(desc.getBundleSymbolicName()).loadClass(desc.getClassName());
            if (suffix.length() > 0) {
              c = Platform.getBundle(desc.getBundleSymbolicName()).loadClass(desc.getClassName() + suffix.replace(".", "$"));
              return c;
            }
            else {
              return c;
            }
          }
          catch (Throwable t) {
            LOG.warn("Could not load class with lenient name '" + name + "' in bundle " + desc.getBundleSymbolicName());
          }
        }
      }
      //
      int i = base.lastIndexOf('.');
      if (i >= 0) {
        String seg = base.substring(i);
        base = base.substring(0, i);
        suffix = seg + suffix;
      }
      else {
        String seg = base;
        base = "";
        suffix = seg + suffix;
      }
    }
    LOG.warn("Could not find class with lenient name '" + name + "'");
    return null;
  }

  private class SqlTransactionMember extends AbstractSqlTransactionMember {
    private final Connection m_conn;

    public SqlTransactionMember(String transactionMemberId, Connection conn) {
      super(transactionMemberId);
      m_conn = conn;
    }

    public Connection getConnection() {
      return m_conn;
    }

    @Override
    public void commitPhase2() {
      try {
        // this is the end of the transaction
        try {
          setFinishingTransaction(true);
          execEndTransaction(false);
        }
        finally {
          setFinishingTransaction(false);
        }
        m_conn.commit();
      }
      catch (Exception e) {
        LOG.error(null, e);
      }
    }

    @Override
    public void rollback() {
      try {
        // this is the end of the transaction
        try {
          setFinishingTransaction(true);
          execEndTransaction(false);
        }
        finally {
          setFinishingTransaction(false);
        }
        m_conn.rollback();
      }
      catch (Exception e) {
        if (!ThreadContext.getTransaction().isCancelled()) {
          LOG.error(null, e);
        }
      }
    }

    @Override
    public void release() {
      releaseConnection(m_conn);
    }
  }// end private class

}
>>>>>>> d26692db
<|MERGE_RESOLUTION|>--- conflicted
+++ resolved
@@ -1,4 +1,3 @@
-<<<<<<< HEAD
 /*******************************************************************************
  * Copyright (c) 2010 BSI Business Systems Integration AG.
  * All rights reserved. This program and the accompanying materials
@@ -58,6 +57,7 @@
 
 public abstract class AbstractSqlService extends AbstractService implements ISqlService, ILegacySqlQueryService, IAdaptable {
   private static final IScoutLogger LOG = ScoutLogManager.getLogger(AbstractSqlService.class);
+  public static final int DEFAULT_MEMORY_PREFETCH_SIZE = 1048576; // = 1MB default
 
   private SqlConnectionPool m_pool;
   private Class<? extends ScoutTexts> m_nlsProvider;
@@ -77,6 +77,8 @@
   private String m_defaultUser;
   private String m_defaultPass;
   private int m_queryCacheSize;
+  private int m_maxFetchMemorySize = DEFAULT_MEMORY_PREFETCH_SIZE;
+
   //
   private HashMap<String, List<BundleClassDescriptor>> m_permissionNameToDescriptor;
   private HashMap<String, List<BundleClassDescriptor>> m_codeNameToDescriptor;
@@ -518,6 +520,10 @@
     return m_jdbcPoolConnectionBusyTimeout;
   }
 
+  public int getMaxFetchMemorySize() {
+    return m_maxFetchMemorySize;
+  }
+
   public void setTransactionMemberId(String s) {
     m_transactionMemberId = s;
   }
@@ -579,6 +585,10 @@
 
   public void setJdbcPoolConnectionBusyTimeout(long t) {
     m_jdbcPoolConnectionBusyTimeout = t;
+  }
+
+  public void setMaxFetchMemorySize(int maxFetchMemorySize) {
+    m_maxFetchMemorySize = maxFetchMemorySize;
   }
 
   @Override
@@ -814,7 +824,7 @@
   }
 
   protected IStatementProcessor createStatementProcessor(String s, Object[] bindBases, int maxRowCount) throws ProcessingException {
-    return new StatementProcessor(this, s, bindBases, maxRowCount);
+    return new StatementProcessor(this, s, bindBases, maxRowCount, m_maxFetchMemorySize);
   }
 
   /**
@@ -943,961 +953,4 @@
     }
   }// end private class
 
-}
-=======
-/*******************************************************************************
- * Copyright (c) 2010 BSI Business Systems Integration AG.
- * All rights reserved. This program and the accompanying materials
- * are made available under the terms of the Eclipse Public License v1.0
- * which accompanies this distribution, and is available at
- * http://www.eclipse.org/legal/epl-v10.html
- *
- * Contributors:
- *     BSI Business Systems Integration AG - initial API and implementation
- ******************************************************************************/
-package org.eclipse.scout.rt.server.services.common.jdbc;
-
-import java.lang.reflect.Method;
-import java.security.Permission;
-import java.sql.Connection;
-import java.sql.SQLException;
-import java.util.ArrayList;
-import java.util.HashMap;
-import java.util.List;
-import java.util.Map;
-
-import org.eclipse.core.runtime.IAdaptable;
-import org.eclipse.core.runtime.Platform;
-import org.eclipse.scout.commons.BundleContextUtility;
-import org.eclipse.scout.commons.NumberUtility;
-import org.eclipse.scout.commons.annotations.ConfigOperation;
-import org.eclipse.scout.commons.annotations.ConfigProperty;
-import org.eclipse.scout.commons.annotations.ConfigPropertyValue;
-import org.eclipse.scout.commons.annotations.Order;
-import org.eclipse.scout.commons.exception.ProcessingException;
-import org.eclipse.scout.commons.holders.IHolder;
-import org.eclipse.scout.commons.holders.LongHolder;
-import org.eclipse.scout.commons.holders.StringHolder;
-import org.eclipse.scout.commons.logger.IScoutLogger;
-import org.eclipse.scout.commons.logger.ScoutLogManager;
-import org.eclipse.scout.commons.osgi.BundleClassDescriptor;
-import org.eclipse.scout.rt.server.ThreadContext;
-import org.eclipse.scout.rt.server.services.common.code.CodeService;
-import org.eclipse.scout.rt.server.services.common.jdbc.internal.exec.PreparedStatementCache;
-import org.eclipse.scout.rt.server.services.common.jdbc.internal.exec.StatementProcessor;
-import org.eclipse.scout.rt.server.services.common.jdbc.internal.legacy.LegacyStatementBuilder;
-import org.eclipse.scout.rt.server.services.common.jdbc.internal.pool.SqlConnectionBuilder;
-import org.eclipse.scout.rt.server.services.common.jdbc.internal.pool.SqlConnectionPool;
-import org.eclipse.scout.rt.server.services.common.jdbc.style.ISqlStyle;
-import org.eclipse.scout.rt.server.services.common.jdbc.style.OracleSqlStyle;
-import org.eclipse.scout.rt.server.transaction.ITransaction;
-import org.eclipse.scout.rt.server.transaction.ITransactionMember;
-import org.eclipse.scout.rt.shared.ScoutTexts;
-import org.eclipse.scout.rt.shared.services.common.jdbc.ILegacySqlQueryService;
-import org.eclipse.scout.rt.shared.services.common.jdbc.LegacySearchFilter;
-import org.eclipse.scout.rt.shared.services.common.jdbc.LegacySearchFilter.WhereToken;
-import org.eclipse.scout.rt.shared.services.common.security.IAccessControlService;
-import org.eclipse.scout.rt.shared.services.common.security.IPermissionService;
-import org.eclipse.scout.service.AbstractService;
-import org.eclipse.scout.service.IServiceInventory;
-import org.eclipse.scout.service.SERVICES;
-
-public abstract class AbstractSqlService extends AbstractService implements ISqlService, ILegacySqlQueryService, IAdaptable {
-  private static final IScoutLogger LOG = ScoutLogManager.getLogger(AbstractSqlService.class);
-  public static final int DEFAULT_MEMORY_PREFETCH_SIZE = 1048576; // = 1MB default
-
-  private SqlConnectionPool m_pool;
-  private Class<? extends ScoutTexts> m_nlsProvider;
-  private ISqlStyle m_sqlStyle;
-  private String m_transactionMemberId;
-  private boolean m_directJdbcConnection;
-  private String m_jndiName;
-  private String m_jndiInitialContextFactory;
-  private String m_jndiProviderUrl;
-  private String m_jndiUrlPkgPrefixes;
-  private String m_jdbcMappingName;
-  private String m_jdbcDriverName;
-  private String m_jdbcProps;
-  private int m_jdbcPoolSize;
-  private long m_jdbcPoolConnectionLifetime;
-  private long m_jdbcPoolConnectionBusyTimeout;
-  private String m_defaultUser;
-  private String m_defaultPass;
-  private int m_queryCacheSize;
-  private int m_maxFetchMemorySize = DEFAULT_MEMORY_PREFETCH_SIZE;
-
-  //
-  private HashMap<String, List<BundleClassDescriptor>> m_permissionNameToDescriptor;
-  private HashMap<String, List<BundleClassDescriptor>> m_codeNameToDescriptor;
-
-  public AbstractSqlService() {
-    initConfig();
-  }
-
-  @SuppressWarnings("deprecation")
-  @Override
-  public void initializeService() {
-    super.initializeService();
-    // load code and permission names
-    m_permissionNameToDescriptor = new HashMap<String, List<BundleClassDescriptor>>();
-    IPermissionService psvc = SERVICES.getService(IPermissionService.class);
-    if (psvc != null) {
-      for (BundleClassDescriptor d : psvc.getAllPermissionClasses()) {
-        List<BundleClassDescriptor> list = m_permissionNameToDescriptor.get(d.getSimpleClassName());
-        if (list == null) {
-          list = new ArrayList<BundleClassDescriptor>();
-          m_permissionNameToDescriptor.put(d.getSimpleClassName(), list);
-        }
-        list.add(d);
-        //
-        list = m_permissionNameToDescriptor.get(d.getClassName());
-        if (list == null) {
-          list = new ArrayList<BundleClassDescriptor>();
-          m_permissionNameToDescriptor.put(d.getClassName(), list);
-        }
-        list.add(d);
-      }
-    }
-    m_codeNameToDescriptor = new HashMap<String, List<BundleClassDescriptor>>();
-    CodeService csvc = SERVICES.getService(CodeService.class);
-    if (csvc != null) {
-      for (BundleClassDescriptor d : csvc.getAllCodeTypeClasses("")) {
-        List<BundleClassDescriptor> list = m_codeNameToDescriptor.get(d.getSimpleClassName());
-        if (list == null) {
-          list = new ArrayList<BundleClassDescriptor>();
-          m_codeNameToDescriptor.put(d.getSimpleClassName(), list);
-        }
-        list.add(d);
-        //
-        list = m_codeNameToDescriptor.get(d.getClassName());
-        if (list == null) {
-          list = new ArrayList<BundleClassDescriptor>();
-          m_codeNameToDescriptor.put(d.getClassName(), list);
-        }
-        list.add(d);
-      }
-    }
-  }
-
-  /*
-   * Configuration
-   */
-
-  @ConfigProperty(ConfigProperty.BOOLEAN)
-  @Order(10)
-  @ConfigPropertyValue("true")
-  protected boolean getConfiguredDirectJdbcConnection() {
-    return true;
-  }
-
-  @ConfigProperty(ConfigProperty.STRING)
-  @Order(20)
-  @ConfigPropertyValue("null")
-  protected String getConfiguredUsername() {
-    return null;
-  }
-
-  @ConfigProperty(ConfigProperty.STRING)
-  @Order(30)
-  @ConfigPropertyValue("null")
-  protected String getConfiguredPassword() {
-    return null;
-  }
-
-  @ConfigProperty(ConfigProperty.NLS_PROVIDER)
-  @Order(70)
-  @ConfigPropertyValue("null")
-  protected Class<? extends ScoutTexts> getConfiguredNlsProvider() {
-    return null;
-  }
-
-  @ConfigProperty(ConfigProperty.SQL_STYLE)
-  @Order(80)
-  @ConfigPropertyValue("null")
-  protected Class<? extends ISqlStyle> getConfiguredSqlStyle() {
-    return null;
-  }
-
-  /**
-   * @deprecated use {@link #getConfiguredTransactionMemberId()}
-   */
-  @Deprecated
-  protected String getConfiguredXAResourceId() {
-    return getConfiguredTransactionMemberId();
-  }
-
-  @ConfigProperty(ConfigProperty.STRING)
-  @Order(90)
-  @ConfigPropertyValue("null")
-  protected String getConfiguredTransactionMemberId() {
-    return null;
-  }
-
-  @ConfigProperty(ConfigProperty.STRING)
-  @Order(100)
-  @ConfigPropertyValue("\"oracle.jdbc.OracleDriver\"")
-  protected String getConfiguredJdbcDriverName() {
-    return "oracle.jdbc.OracleDriver";
-  }
-
-  @ConfigProperty(ConfigProperty.STRING)
-  @Order(110)
-  @ConfigPropertyValue("\"jdbc:oracle:thin:@localhost:1521:ORCL\"")
-  protected String getConfiguredJdbcMappingName() {
-    return "jdbc:oracle:thin:@localhost:1521:ORCL";
-  }
-
-  @ConfigProperty(ConfigProperty.STRING)
-  @Order(120)
-  @ConfigPropertyValue("null")
-  protected String getConfiguredJdbcProperties() {
-    return null;
-  }
-
-  @ConfigProperty(ConfigProperty.INTEGER)
-  @Order(130)
-  @ConfigPropertyValue("25")
-  protected int getConfiguredJdbcPoolSize() {
-    return 25;
-  }
-
-  @ConfigProperty(ConfigProperty.LONG)
-  @Order(140)
-  @ConfigPropertyValue("300000L")
-  protected long getConfiguredJdbcPoolConnectionLifetime() {
-    return 300000L;
-  }
-
-  @ConfigProperty(ConfigProperty.LONG)
-  @Order(150)
-  @ConfigPropertyValue("21600000L")
-  protected long getConfiguredJdbcPoolConnectionBusyTimeout() {
-    return 21600000L;
-  }
-
-  @ConfigProperty(ConfigProperty.INTEGER)
-  @Order(160)
-  @ConfigPropertyValue("25")
-  protected int getConfiguredJdbcStatementCacheSize() {
-    return 25;
-  }
-
-  @ConfigProperty(ConfigProperty.STRING)
-  @Order(170)
-  @ConfigPropertyValue("null")
-  protected String getConfiguredJndiName() {
-    return null;
-  }
-
-  @ConfigProperty(ConfigProperty.STRING)
-  @Order(180)
-  @ConfigPropertyValue("null")
-  protected String getConfiguredJndiInitialContextFactory() {
-    return null;
-  }
-
-  @ConfigProperty(ConfigProperty.STRING)
-  @Order(190)
-  @ConfigPropertyValue("null")
-  protected String getConfiguredJndiProviderUrl() {
-    return null;
-  }
-
-  @ConfigProperty(ConfigProperty.STRING)
-  @Order(200)
-  @ConfigPropertyValue("null")
-  protected String getConfiguredJndiUrlPkgPrefixes() {
-    return null;
-  }
-
-  @ConfigOperation
-  @Order(10)
-  protected void execTestConnection(Connection conn) throws Throwable {
-    ISqlStyle s = getSqlStyle();
-    if (s != null) {
-      s.testConnection(conn);
-    }
-  }
-
-  @ConfigOperation
-  @Order(15)
-  protected void execAfterConnectionCreated(Connection conn) throws ProcessingException {
-  }
-
-  /**
-   * called just after the transaction has started
-   */
-  @ConfigOperation
-  @Order(20)
-  protected void execBeginTransaction() throws ProcessingException {
-  }
-
-  @ConfigOperation
-  @Order(30)
-  protected Connection execCreateConnection() throws Throwable {
-    return leaseConnectionInternal();
-  }
-
-  @ConfigOperation
-  @Order(35)
-  protected void execReleaseConnection(Connection conn) throws Throwable {
-    releaseConnectionInternal(conn);
-  }
-
-  /**
-   * Custom functions that can be used in sql statements as binds or sql style independent functions
-   * <p>
-   * Default functions are<br>
-   * ::level(permissionClass) --> int //to resolve a permissin level by executing a permission<br>
-   * ::level(permissionLevel) --> int //to resolve a permissin level by its id<br>
-   * ::code(codeClass or codeTypeClass) --> the ID of the code or code type<br>
-   * ::text(textId) --> the text in the user sessions language
-   * <p>
-   * Examples:<br>
-   * ::level(UpdatePersonPermission)<br>
-   * ::level(UpdatePersonPermission.LEVEL_OWN)<br>
-   * <br>
-   * ::code(CompanyAddressCodeType.MainAddressCode)<br>
-   * ::code(MainAddressCode)<br>
-   * <br>
-   * ::text(SalutationMr)
-   * <p>
-   * 
-   * @return a plain object value or in case of a null value preferrably a {@link IHolder} of the correct value type
-   */
-  @ConfigOperation
-  @Order(40)
-  protected Object execCustomBindFunction(String functionName, String[] args, Object[] bindBases) throws ProcessingException {
-    if (functionName.equals("level")) {
-      if (args.length != 1) {
-        throw new IllegalArgumentException("expected 1 argument for function '" + functionName + "'");
-      }
-      String permissionClassName = args[0];
-      String levelField = null;
-      // eventually a level id?
-      int levelDot = permissionClassName.indexOf(".LEVEL_");
-      if (levelDot >= 0) {
-        levelField = permissionClassName.substring(levelDot + 1);
-        permissionClassName = permissionClassName.substring(0, levelDot);
-      }
-      Class permissionClass = loadBundleClassLenient(m_permissionNameToDescriptor, permissionClassName);
-      IAccessControlService accessControlService = SERVICES.getService(IAccessControlService.class);
-      Object ret = tryGetPermissionLevel(permissionClass, levelField, accessControlService);
-      return ret != null ? ret : new LongHolder();
-    }
-    else if (functionName.equals("code")) {
-      if (args.length != 1) {
-        throw new IllegalArgumentException("expected 1 argument for function '" + functionName + "'");
-      }
-      String codeClassName = args[0];
-      Class codeClass = loadBundleClassLenient(m_codeNameToDescriptor, codeClassName);
-      if (codeClass == null) {
-        throw new ProcessingException("cannot find class for code '" + args[0] + "'");
-      }
-      try {
-        Object ret = codeClass.getField("ID").get(null);
-        return ret != null ? ret : new LongHolder();
-      }
-      catch (Throwable t) {
-        throw new ProcessingException("ID of code '" + args[0] + "'", t);
-      }
-    }
-    else if (functionName.equals("text")) {
-      if (args.length < 1) {
-        throw new IllegalArgumentException("expected at least 1 argument for function '" + functionName + "'");
-      }
-      if (args.length == 1) {
-        String[] tmp = new String[2];
-        tmp[0] = args[0];
-        tmp[1] = null;
-        args = tmp;
-      }
-      try {
-        Method m = getNlsProvider().getMethod("get", new Class[]{String.class, String[].class});
-        Object ret = m.invoke(null, (Object[]) args);
-        return ret != null ? ret : new StringHolder();
-      }
-      catch (Throwable t) {
-        throw new ProcessingException("unknown function in DynamicNls, check 'getConfiguredNlsProvider' / 'getNlsProvider': get", t);
-      }
-    }
-    else {
-      throw new IllegalArgumentException("undefined function '" + functionName + "'");
-    }
-  }
-
-  private Object tryGetPermissionLevel(Class permissionClass, String levelField, IAccessControlService accessControlService) throws ProcessingException {
-    if (permissionClass == null) {
-      return null;
-    }
-    try {
-      if (levelField != null) {
-        return permissionClass.getField(levelField).get(null);
-      }
-      else {
-        Permission p = (Permission) permissionClass.newInstance();
-        return accessControlService.getPermissionLevel(p);
-      }
-    }
-    catch (Exception e) {
-      throw new ProcessingException("getLevel of permission '" + permissionClass + "'", e);
-    }
-  }
-
-  /**
-   * Called just before the transaction is being committed or rollbacked.<br>
-   * Do not call commit here, the flag is just meant as a hint.
-   * Statements are executed, even if the transaction is canceled.
-   */
-  @ConfigOperation
-  @Order(50)
-  protected void execEndTransaction(boolean willBeCommitted) throws ProcessingException {
-  }
-
-  protected void initConfig() {
-    String tid = getConfiguredTransactionMemberId();
-    if (tid == null) {
-      tid = getClass().getSimpleName() + "." + "transaction";
-    }
-    setTransactionMemberId(tid);
-    setDirectJdbcConnection(getConfiguredDirectJdbcConnection());
-    setUsername(getConfiguredUsername());
-    setPassword(getConfiguredPassword());
-    setJndiName(getConfiguredJndiName());
-    setJndiInitialContextFactory(getConfiguredJndiInitialContextFactory());
-    setJndiProviderUrl(getConfiguredJndiProviderUrl());
-    setJndiUrlPkgPrefixes(getConfiguredJndiUrlPkgPrefixes());
-    setJdbcMappingName(getConfiguredJdbcMappingName());
-    setJdbcDriverName(getConfiguredJdbcDriverName());
-    setJdbcProperties(getConfiguredJdbcProperties());
-    setJdbcStatementCacheSize(getConfiguredJdbcStatementCacheSize());
-    setJdbcPoolSize(getConfiguredJdbcPoolSize());
-    setJdbcPoolConnectionBusyTimeout(getConfiguredJdbcPoolConnectionBusyTimeout());
-    setJdbcPoolConnectionLifetime(getConfiguredJdbcPoolConnectionLifetime());
-    setNlsProvider(getConfiguredNlsProvider());
-    // sql style
-    Class<? extends ISqlStyle> styleClass = getConfiguredSqlStyle();
-    if (styleClass != null) {
-      try {
-        setSqlStyle(styleClass.newInstance());
-      }
-      catch (Exception e) {
-        LOG.warn(null, e);
-      }
-    }
-    else {
-      setSqlStyle(new OracleSqlStyle());
-    }
-  }
-
-  /*
-   * Runtime
-   */
-  public void callbackAfterConnectionCreated(Connection conn) throws ProcessingException {
-    execAfterConnectionCreated(conn);
-  }
-
-  public void callbackTestConnection(Connection conn) throws Throwable {
-    execTestConnection(conn);
-  }
-
-  public Object callbackCustomBindFunction(String functionName, String[] args, Object[] bindBases) throws ProcessingException {
-    return execCustomBindFunction(functionName, args, bindBases);
-  }
-
-  @Override
-  public String getTransactionMemberId() {
-    return m_transactionMemberId;
-  }
-
-  public boolean isDirectJdbcConnection() {
-    return m_directJdbcConnection;
-  }
-
-  public int getJdbcStatementCacheSize() {
-    return m_queryCacheSize;
-  }
-
-  public String getJndiName() {
-    return m_jndiName;
-  }
-
-  public String getJndiInitialContextFactory() {
-    return m_jndiInitialContextFactory;
-  }
-
-  public String getJndiProviderUrl() {
-    return m_jndiProviderUrl;
-  }
-
-  public String getJndiUrlPkgPrefixes() {
-    return m_jndiUrlPkgPrefixes;
-  }
-
-  public String getJdbcMappingName() {
-    return m_jdbcMappingName;
-  }
-
-  public String getJdbcDriverName() {
-    return m_jdbcDriverName;
-  }
-
-  public String getJdbcProperties() {
-    return m_jdbcProps;
-  }
-
-  public String getUsername() {
-    return m_defaultUser;
-  }
-
-  public String getPassword() {
-    return m_defaultPass;
-  }
-
-  public int getJdbcPoolSize() {
-    return m_jdbcPoolSize;
-  }
-
-  public long getJdbcPoolConnectionLifetime() {
-    return m_jdbcPoolConnectionLifetime;
-  }
-
-  public long getJdbcPoolConnectionBusyTimeout() {
-    return m_jdbcPoolConnectionBusyTimeout;
-  }
-
-  public int getMaxFetchMemorySize() {
-    return m_maxFetchMemorySize;
-  }
-
-  public void setTransactionMemberId(String s) {
-    m_transactionMemberId = s;
-  }
-
-  public void setDirectJdbcConnection(boolean b) {
-    m_directJdbcConnection = b;
-  }
-
-  public void setJdbcStatementCacheSize(int n) {
-    m_queryCacheSize = n;
-  }
-
-  public void setJndiName(String s) {
-    m_jndiName = s;
-  }
-
-  public void setJndiInitialContextFactory(String s) {
-    m_jndiInitialContextFactory = s;
-  }
-
-  public void setJndiProviderUrl(String s) {
-    m_jndiProviderUrl = s;
-  }
-
-  public void setJndiUrlPkgPrefixes(String s) {
-    m_jndiUrlPkgPrefixes = s;
-  }
-
-  /**
-   * Supports ${...} variables resolved by {@link BundleContextUtility#resolve(String)}
-   */
-  public void setJdbcMappingName(String s) {
-    m_jdbcMappingName = BundleContextUtility.resolve(s);
-  }
-
-  public void setJdbcDriverName(String s) {
-    m_jdbcDriverName = s;
-  }
-
-  public void setJdbcProperties(String s) {
-    m_jdbcProps = s;
-  }
-
-  public void setUsername(String s) {
-    m_defaultUser = s;
-  }
-
-  public void setPassword(String s) {
-    m_defaultPass = s;
-  }
-
-  public void setJdbcPoolSize(int n) {
-    m_jdbcPoolSize = n;
-  }
-
-  public void setJdbcPoolConnectionLifetime(long t) {
-    m_jdbcPoolConnectionLifetime = t;
-  }
-
-  public void setJdbcPoolConnectionBusyTimeout(long t) {
-    m_jdbcPoolConnectionBusyTimeout = t;
-  }
-
-  public void setMaxFetchMemorySize(int maxFetchMemorySize) {
-    m_maxFetchMemorySize = maxFetchMemorySize;
-  }
-
-  @Override
-  public Object getAdapter(Class adapter) {
-    if (adapter == IServiceInventory.class) {
-      if (m_pool != null) {
-        return m_pool.getInventory();
-      }
-    }
-    return null;
-  }
-
-  public Class<? extends ScoutTexts> getNlsProvider() {
-    return m_nlsProvider;
-  }
-
-  public void setNlsProvider(Class<? extends ScoutTexts> nlsProvider) {
-    m_nlsProvider = nlsProvider;
-  }
-
-  @Override
-  public ISqlStyle getSqlStyle() {
-    return m_sqlStyle;
-  }
-
-  public void setSqlStyle(ISqlStyle sqlStyle) {
-    m_sqlStyle = sqlStyle;
-  }
-
-  /*
-   * Internals
-   */
-  private Connection leaseConnection() throws Throwable {
-    Connection conn = execCreateConnection();
-    return conn;
-  }
-
-  private Connection leaseConnectionInternal() throws Throwable {
-    try {
-      if (isDirectJdbcConnection()) {
-        // get connection from internal pool
-        Connection conn = getSqlConnectionPool().leaseConnection(this);
-        return conn;
-      }
-      else {
-        Connection conn = new SqlConnectionBuilder().createJndiConnection(this);
-        // do not call execAfterConnectionCreated(conn) because jndi connections
-        // are normally pooled
-        return conn;
-      }
-    }
-    catch (Exception e) {
-      ProcessingException pe;
-      if (e instanceof ProcessingException) {
-        pe = (ProcessingException) e;
-      }
-      else {
-        pe = new ProcessingException("unexpected exception", e);
-      }
-      if (isDirectJdbcConnection()) {
-        pe.addContextMessage("jdbcDriverName=" + getJdbcDriverName() + ", jdbcMappingName=" + getJdbcMappingName());
-      }
-      else {
-        pe.addContextMessage("jndiName=" + getJndiName());
-      }
-      throw pe;
-    }
-  }
-
-  private void releaseConnection(Connection conn) {
-    try {
-      execReleaseConnection(conn);
-    }
-    catch (Throwable e) {
-      LOG.error(null, e);
-    }
-  }
-
-  private void releaseConnectionInternal(Connection conn) throws Throwable {
-    if (isDirectJdbcConnection()) {
-      // delegate to internal pool
-      getSqlConnectionPool().releaseConnection(conn);
-    }
-    else {
-      conn.close();
-    }
-  }
-
-  private synchronized SqlConnectionPool getSqlConnectionPool() {
-    if (m_pool == null) {
-      m_pool = SqlConnectionPool.getPool(getClass(), getJdbcPoolSize(), getJdbcPoolConnectionLifetime(), getJdbcPoolConnectionBusyTimeout());
-    }
-    return m_pool;
-  }
-
-  @Override
-  public Connection getConnection() throws ProcessingException {
-    return getTransaction();
-  }
-
-  protected Connection getTransaction() throws ProcessingException {
-    ITransaction reg = ThreadContext.getTransaction();
-    if (reg == null) {
-      throw new ProcessingException("no ITransaction available, use ServerJob to run truncactions");
-    }
-    SqlTransactionMember member = (SqlTransactionMember) reg.getMember(getTransactionMemberId());
-    if (member == null) {
-      Connection conn;
-      try {
-        conn = leaseConnection();
-        member = new SqlTransactionMember(getTransactionMemberId(), conn);
-        reg.registerMember(member);
-        // this is the start of the transaction
-        execBeginTransaction();
-      }
-      catch (ProcessingException e) {
-        throw e;
-      }
-      catch (Throwable e) {
-        throw new ProcessingException("getTransaction", e);
-      }
-    }
-    return member.getConnection();
-  }
-
-  /**
-   * @return the statement cache used for this {@link ITransaction} transaction
-   */
-  protected final IStatementCache getStatementCache() throws ProcessingException {
-    ITransaction reg = ThreadContext.getTransaction();
-    if (reg == null) {
-      throw new ProcessingException("no ITransaction available, use ServerJob to run truncactions");
-    }
-    IStatementCache res = (IStatementCache) reg.getMember(PreparedStatementCache.TRANSACTION_MEMBER_ID);
-    if (res == null) {
-      res = new PreparedStatementCache(getJdbcStatementCacheSize());
-      reg.registerMember((ITransactionMember) res);
-    }
-    return res;
-  }
-
-  /*
-   * Operations
-   */
-
-  @Override
-  public Object[][] select(String s, Object... bindBases) throws ProcessingException {
-    return createStatementProcessor(s, bindBases, 0).processSelect(getTransaction(), getStatementCache(), null);
-  }
-
-  @Override
-  public Object[][] selectLimited(String s, int maxRowCount, Object... bindBases) throws ProcessingException {
-    return createStatementProcessor(s, bindBases, maxRowCount).processSelect(getTransaction(), getStatementCache(), null);
-  }
-
-  @Override
-  public void selectInto(String s, Object... bindBases) throws ProcessingException {
-    createStatementProcessor(s, bindBases, 0).processSelectInto(getTransaction(), getStatementCache(), null);
-  }
-
-  @Override
-  public void selectIntoLimited(String s, int maxRowCount, Object... bindBases) throws ProcessingException {
-    createStatementProcessor(s, bindBases, maxRowCount).processSelectInto(getTransaction(), getStatementCache(), null);
-  }
-
-  @Override
-  public void selectStreaming(String s, ISelectStreamHandler handler, Object... bindBases) throws ProcessingException {
-    createStatementProcessor(s, bindBases, 0).processSelectStreaming(getTransaction(), getStatementCache(), handler);
-  }
-
-  @Override
-  public void selectStreamingLimited(String s, ISelectStreamHandler handler, int maxRowCount, Object... bindBases) throws ProcessingException {
-    createStatementProcessor(s, bindBases, maxRowCount).processSelectStreaming(getTransaction(), getStatementCache(), handler);
-  }
-
-  @Override
-  public int insert(String s, Object... bindBases) throws ProcessingException {
-    return createStatementProcessor(s, bindBases, 0).processModification(getTransaction(), getStatementCache(), null);
-  }
-
-  @Override
-  public int update(String s, Object... bindBases) throws ProcessingException {
-    return createStatementProcessor(s, bindBases, 0).processModification(getTransaction(), getStatementCache(), null);
-  }
-
-  @Override
-  public int delete(String s, Object... bindBases) throws ProcessingException {
-    return createStatementProcessor(s, bindBases, 0).processModification(getTransaction(), getStatementCache(), null);
-  }
-
-  @Override
-  public boolean callStoredProcedure(String s, Object... bindBases) throws ProcessingException {
-    return createStatementProcessor(s, bindBases, 0).processStoredProcedure(getTransaction(), getStatementCache(), null);
-  }
-
-  @Override
-  public void commit() throws ProcessingException {
-    try {
-      getTransaction().commit();
-    }
-    catch (SQLException e) {
-      throw new ProcessingException("unexpected exception", e);
-    }
-  }
-
-  @Override
-  public String createPlainText(String s, Object... bindBases) throws ProcessingException {
-    return createStatementProcessor(s, bindBases, 0).createPlainText();
-  }
-
-  @Override
-  public WhereToken resolveSpecialConstraint(Object specialConstraint) throws ProcessingException {
-    if (specialConstraint instanceof LegacySearchFilter.StringLikeConstraint) {
-      LegacySearchFilter.StringLikeConstraint c = (LegacySearchFilter.StringLikeConstraint) specialConstraint;
-      String s = getSqlStyle().toLikePattern(c.getValue());
-      return new LegacySearchFilter.WhereToken(c.getTerm(), s, null);
-    }
-    else if (specialConstraint instanceof LegacySearchFilter.ComposerConstraint) {
-      LegacySearchFilter.ComposerConstraint c = (LegacySearchFilter.ComposerConstraint) specialConstraint;
-      HashMap<String, Object> map = new HashMap<String, Object>();
-      String term = c.getTerm();
-      for (Map.Entry<String, LegacySearchFilter.ComposerAttributeRef> e : c.getAttributeRefMap().entrySet()) {
-        String key = e.getKey();
-        LegacySearchFilter.ComposerAttributeRef att = e.getValue();
-        LegacyStatementBuilder b = new LegacyStatementBuilder(getSqlStyle());
-        String attValue = b.resolveComposerAttribute(att.getOp(), att.getAttribute(), att.getBindName(), att.getValue());
-        map.putAll(b.getBindMap());
-        term = term.replace(key, attValue);
-      }
-      return new LegacySearchFilter.WhereToken(term, null, map);
-    }
-    return null;
-  }
-
-  protected IStatementProcessor createStatementProcessor(String s, Object[] bindBases, int maxRowCount) throws ProcessingException {
-    return new StatementProcessor(this, s, bindBases, maxRowCount, m_maxFetchMemorySize);
-  }
-
-  /**
-   * When the service completes work with an exception, a xa rollback is done on
-   * ALL used service request resources
-   * 
-   * @see commit
-   */
-  @Override
-  public void rollback() throws ProcessingException {
-    try {
-      getTransaction().rollback();
-    }
-    catch (SQLException e) {
-      throw new ProcessingException("unexpected exception", e);
-    }
-  }
-
-  @Override
-  public Long getSequenceNextval(String sequenceName) throws ProcessingException {
-    String s = "SELECT " + sequenceName + ".NEXTVAL FROM DUAL ";
-    Object[][] ret = createStatementProcessor(s, null, 0).processSelect(getTransaction(), getStatementCache(), null);
-    if (ret.length == 1) {
-      return NumberUtility.toLong(NumberUtility.nvl((Number) ret[0][0], 0));
-    }
-    return 0L;
-  }
-
-  /**
-   * @return the class loaded by the first bundle with a matching symbolic name
-   *         Example: name "com.myapp.shared.core.security.ReadDataPermission" is loaded by the bundle with symbolic
-   *         name "com.myapp.shared.core".
-   */
-  private Class loadBundleClassLenient(Map<String, List<BundleClassDescriptor>> map, String name) {
-    String base = name;
-    String suffix = "";
-    while (base.length() > 0) {
-      List<BundleClassDescriptor> list = map.get(base);
-      if (list != null) {
-        for (BundleClassDescriptor desc : list) {
-          try {
-            Class c = Platform.getBundle(desc.getBundleSymbolicName()).loadClass(desc.getClassName());
-            if (suffix.length() > 0) {
-              c = Platform.getBundle(desc.getBundleSymbolicName()).loadClass(desc.getClassName() + suffix.replace(".", "$"));
-              return c;
-            }
-            else {
-              return c;
-            }
-          }
-          catch (Throwable t) {
-            LOG.warn("Could not load class with lenient name '" + name + "' in bundle " + desc.getBundleSymbolicName());
-          }
-        }
-      }
-      //
-      int i = base.lastIndexOf('.');
-      if (i >= 0) {
-        String seg = base.substring(i);
-        base = base.substring(0, i);
-        suffix = seg + suffix;
-      }
-      else {
-        String seg = base;
-        base = "";
-        suffix = seg + suffix;
-      }
-    }
-    LOG.warn("Could not find class with lenient name '" + name + "'");
-    return null;
-  }
-
-  private class SqlTransactionMember extends AbstractSqlTransactionMember {
-    private final Connection m_conn;
-
-    public SqlTransactionMember(String transactionMemberId, Connection conn) {
-      super(transactionMemberId);
-      m_conn = conn;
-    }
-
-    public Connection getConnection() {
-      return m_conn;
-    }
-
-    @Override
-    public void commitPhase2() {
-      try {
-        // this is the end of the transaction
-        try {
-          setFinishingTransaction(true);
-          execEndTransaction(false);
-        }
-        finally {
-          setFinishingTransaction(false);
-        }
-        m_conn.commit();
-      }
-      catch (Exception e) {
-        LOG.error(null, e);
-      }
-    }
-
-    @Override
-    public void rollback() {
-      try {
-        // this is the end of the transaction
-        try {
-          setFinishingTransaction(true);
-          execEndTransaction(false);
-        }
-        finally {
-          setFinishingTransaction(false);
-        }
-        m_conn.rollback();
-      }
-      catch (Exception e) {
-        if (!ThreadContext.getTransaction().isCancelled()) {
-          LOG.error(null, e);
-        }
-      }
-    }
-
-    @Override
-    public void release() {
-      releaseConnection(m_conn);
-    }
-  }// end private class
-
-}
->>>>>>> d26692db
+}