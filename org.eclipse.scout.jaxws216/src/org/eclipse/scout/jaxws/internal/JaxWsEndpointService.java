--- conflicted
+++ resolved
@@ -1,294 +1,3 @@
-<<<<<<< HEAD
-/*******************************************************************************
- * Copyright (c) 2011 BSI Business Systems Integration AG.
- * All rights reserved. This program and the accompanying materials
- * are made available under the terms of the Eclipse Public License v1.0
- * which accompanies this distribution, and is available at
- * http://www.eclipse.org/legal/epl-v10.html
- *
- * Contributors:
- *     Daniel Wiehl (BSI Business Systems Integration AG) - initial API and implementation
- ******************************************************************************/
-package org.eclipse.scout.jaxws.internal;
-
-import java.io.InputStreamReader;
-import java.net.MalformedURLException;
-import java.net.URL;
-import java.util.ArrayList;
-import java.util.Arrays;
-import java.util.Collections;
-import java.util.Comparator;
-import java.util.List;
-
-import javax.servlet.http.HttpServletRequest;
-import javax.servlet.http.HttpServletResponse;
-import javax.xml.ws.handler.Handler;
-
-import org.eclipse.core.runtime.Path;
-import org.eclipse.core.runtime.Platform;
-import org.eclipse.scout.commons.CompareUtility;
-import org.eclipse.scout.commons.FileUtility;
-import org.eclipse.scout.commons.IOUtility;
-import org.eclipse.scout.commons.StringUtility;
-import org.eclipse.scout.commons.logger.IScoutLogger;
-import org.eclipse.scout.commons.logger.ScoutLogManager;
-import org.eclipse.scout.jaxws.Activator;
-import org.eclipse.scout.jaxws.handler.internal.IScoutTransactionHandlerWrapper;
-import org.eclipse.scout.jaxws.internal.resources.BundleProxyClassLoader;
-import org.eclipse.scout.jaxws.internal.resources.BundleProxyResourceLoader;
-import org.eclipse.scout.jaxws.internal.resources.SunJaxWsXml;
-import org.eclipse.scout.jaxws.internal.resources.SunJaxWsXmlFinder;
-import org.eclipse.scout.jaxws.internal.servlet.JaxWsHelper;
-import org.eclipse.scout.jaxws.internal.servlet.ServletAdapter;
-import org.eclipse.scout.jaxws.internal.servlet.ServletAdapterFactory;
-import org.eclipse.scout.jaxws.internal.servlet.ServletContainer;
-import org.eclipse.scout.jaxws.security.provider.IAuthenticationHandler;
-import org.eclipse.scout.jaxws.service.IJaxWsEndpointService;
-import org.eclipse.scout.service.AbstractService;
-import org.osgi.framework.Bundle;
-import org.osgi.framework.ServiceRegistration;
-
-import com.sun.xml.internal.ws.api.server.Container;
-import com.sun.xml.internal.ws.resources.WsservletMessages;
-import com.sun.xml.internal.ws.transport.http.DeploymentDescriptorParser;
-import com.sun.xml.internal.ws.transport.http.DeploymentDescriptorParser.AdapterFactory;
-import com.sun.xml.internal.ws.transport.http.ResourceLoader;
-
-@SuppressWarnings("restriction")
-public class JaxWsEndpointService extends AbstractService implements IJaxWsEndpointService {
-
-  private static final IScoutLogger LOG = ScoutLogManager.getLogger(JaxWsEndpointService.class);
-
-  public static final String HTML_STATUS_PAGE_TEMPLATE = "jaxws-services.html";
-  public static final String HTML_STATUS_PAGE_ENDPOINT_PLACEHOLDER = "#jaxws-services#";
-
-  private ServletAdapter[] m_servletAdapters;
-  private String m_propResourceBundle;
-  private String m_propResourcePath;
-
-  @Override
-  public final void initializeService(final ServiceRegistration registration) {
-    m_servletAdapters = createEndpointAdapters();
-    initResourceBundle();
-  }
-
-  @Override
-  public ServletAdapter[] getServletAdapters() {
-    return m_servletAdapters;
-  }
-
-  @Override
-  public ServletAdapter getServletAdapter(final String alias) {
-    if (alias == null) {
-      return null;
-    }
-    for (ServletAdapter adapter : m_servletAdapters) {
-      if (alias.equals(adapter.getAlias())) {
-        return adapter;
-      }
-    }
-    return null;
-  }
-
-  @Override
-  public String getAuthenticationMethod(final ServletAdapter adapter) {
-    List<Handler> handlers = adapter.getEndpoint().getBinding().getHandlerChain();
-    for (Handler handler : handlers) {
-      if (handler instanceof IScoutTransactionHandlerWrapper) {
-        handler = ((IScoutTransactionHandlerWrapper) handler).getHandler();
-      }
-      if (handler instanceof IAuthenticationHandler) {
-        return ((IAuthenticationHandler) handler).getName();
-      }
-    }
-    return "None";
-  }
-
-  @Override
-  public final void onGetRequest(final HttpServletRequest request, final HttpServletResponse response, final ServletAdapter[] servletAdapters) throws Exception {
-    String pathInfo = request.getPathInfo();
-    if (!StringUtility.hasText(pathInfo)) {
-      // ensure proper resource loading if trailing slash is missing
-      response.setStatus(HttpServletResponse.SC_MOVED_PERMANENTLY);
-      response.setHeader("Location", new Path(JaxWsHelper.getBaseAddress(request, false)).append(request.getRequestURI()).addTrailingSeparator().toString());
-      return;
-    }
-
-    if (pathInfo == null || pathInfo.endsWith("/") || pathInfo.equals("")) {
-      pathInfo = "/" + HTML_STATUS_PAGE_TEMPLATE; // status page
-    }
-
-    byte[] content = new byte[0];
-    if (new Path(pathInfo).lastSegment().equals(HTML_STATUS_PAGE_TEMPLATE)) {
-      // status page
-      String html = createHtmlStatusPage(request.getContextPath(), servletAdapters);
-      if (html != null) {
-        content = html.getBytes("UTF-8");
-      }
-    }
-    else {
-      // other resource (e.g. image file)
-      URL url = resolveResourceURL(pathInfo);
-      if (url != null) {
-        content = IOUtility.getContent(url.openStream(), true);
-      }
-      else {
-        response.sendError(HttpServletResponse.SC_NOT_FOUND);
-        return;
-      }
-    }
-
-    response.getOutputStream().write(content);
-    response.setStatus(HttpServletResponse.SC_OK);
-    response.setContentLength(content.length);
-
-    String contentType = FileUtility.getContentTypeForExtension(new Path(pathInfo).getFileExtension());
-    if (contentType == null) {
-      contentType = "application/unknown";
-    }
-    response.setContentType(contentType);
-  }
-
-  protected String createHtmlStatusPage(final String contextPath, final ServletAdapter[] servletAdapters) throws Exception {
-    URL url = resolveResourceURL(HTML_STATUS_PAGE_TEMPLATE);
-    if (url == null) {
-      return null;
-    }
-
-    // substitute HTML with table of webservices
-    String html = IOUtility.getContent(new InputStreamReader(url.openStream()), true);
-    if (!html.contains(HTML_STATUS_PAGE_ENDPOINT_PLACEHOLDER)) {
-      return html;
-    }
-
-    List<ServletAdapter> adaptersOrdered = new ArrayList<ServletAdapter>(Arrays.asList(servletAdapters));
-    Collections.sort(adaptersOrdered, new Comparator<ServletAdapter>() {
-
-      @Override
-      public int compare(ServletAdapter adapter1, ServletAdapter adapter2) {
-        return CompareUtility.compareTo(adapter1.getAlias(), adapter2.getAlias());
-      }
-    });
-
-    StringBuilder builder = new StringBuilder();
-    for (ServletAdapter adapter : adaptersOrdered) {
-      String endpointAddress = adapter.getAddress(contextPath).toString();
-
-      builder.append("<table class=\"service_box\" cellpadding=\"0\" cellspacing=\"0\">");
-
-      builder.append("<tr><td colspan=\"2\" class=\"service_name\">" + StringUtility.nvl(adapter.getAlias(), "?") + "</td></tr>");
-      builder.append("<tr><td class=\"left_content_box\">");
-
-      builder.append("<table class=\"content_box\" cellpadding=\"0\" cellspacing=\"0\">");
-      builder.append("<tr><td class=\"label\">Service Name:</td><td class=\"content\">" + adapter.getEndpoint().getServiceName() + "</td></tr>");
-      builder.append("<tr><td class=\"label\">Port Name:</td><td class=\"content\">" + adapter.getEndpoint().getPortName() + "</td></tr>");
-      builder.append("<tr><td class=\"label\">Authentication:</td><td class=\"content\">" + getAuthenticationMethod(adapter) + "</td></tr>");
-      builder.append("</table>");
-
-      builder.append("</td><td class=\"right_content_box\">");
-
-      builder.append("<table class=\"content_box\" cellpadding=\"0\" cellspacing=\"0\">");
-      builder.append("<tr><td class=\"label\">Address:</td><td class=\"content\">" + endpointAddress + "</td></tr>");
-      builder.append("<tr><td class=\"label\">WSDL:</td><td class=\"content\"><a href=\"" + endpointAddress + "?wsdl\">" + endpointAddress + "?wsdl</a></td></tr>");
-      builder.append("</table>");
-
-      builder.append("</td></tr>");
-      builder.append("</table>");
-    }
-    return html.replaceFirst(HTML_STATUS_PAGE_ENDPOINT_PLACEHOLDER, builder.toString());
-  }
-
-  @Override
-  public void disposeServices() {
-    for (ServletAdapter servletAdapter : m_servletAdapters) {
-      try {
-        servletAdapter.getEndpoint().dispose();
-      }
-      catch (Throwable t) {
-        LOG.error("failed to dispose webservice endpoint", t);
-      }
-    }
-  }
-
-  protected ServletAdapter[] createEndpointAdapters() {
-    final List<ServletAdapter> servletAdapters = new ArrayList<ServletAdapter>();
-    for (SunJaxWsXml cfg : new SunJaxWsXmlFinder().findAll()) {
-      try {
-        final URL sunJaxWsXml = cfg.getResource();
-        final ClassLoader classLoader = new BundleProxyClassLoader(cfg.getBundle());
-        final ClassLoader oldContextCL = Thread.currentThread().getContextClassLoader();
-        try {
-          Thread.currentThread().setContextClassLoader(classLoader);
-
-          final ResourceLoader resourceLoader = new BundleProxyResourceLoader(cfg.getBundle());
-          final Container container = createContainer(resourceLoader);
-          final AdapterFactory adapterFactory = createServletAdapterFactory();
-          final DeploymentDescriptorParser<ServletAdapter> parser = createDeploymentDescriptorParser(classLoader, resourceLoader, container, adapterFactory);
-          final List<ServletAdapter> adaptersInBundle = parser.parse(sunJaxWsXml.toExternalForm(), sunJaxWsXml.openStream());
-          if (adaptersInBundle != null) {
-            servletAdapters.addAll(adaptersInBundle);
-          }
-        }
-        finally {
-          Thread.currentThread().setContextClassLoader(oldContextCL);
-        }
-      }
-      catch (Exception e) {
-        LOG.error(WsservletMessages.LISTENER_PARSING_FAILED(e) + " for bundle '" + cfg.getBundle().getSymbolicName() + "'", e);
-      }
-    }
-    return servletAdapters.toArray(new ServletAdapter[servletAdapters.size()]);
-  }
-
-  @SuppressWarnings("unchecked")
-  protected DeploymentDescriptorParser<ServletAdapter> createDeploymentDescriptorParser(final ClassLoader classLoader, final ResourceLoader resourceLoader, final Container container, final AdapterFactory adapterFactory) throws MalformedURLException {
-    return new DeploymentDescriptorParser(classLoader, resourceLoader, container, adapterFactory);
-  }
-
-  protected Container createContainer(final ResourceLoader resourceLoader) {
-    return new ServletContainer((com.sun.xml.internal.ws.api.ResourceLoader) Platform.getAdapterManager().getAdapter(resourceLoader, com.sun.xml.internal.ws.api.ResourceLoader.class));
-  }
-
-  protected AdapterFactory<ServletAdapter> createServletAdapterFactory() {
-    return new ServletAdapterFactory();
-  }
-
-  protected URL resolveResourceURL(String pathInfo) {
-    if (m_propResourceBundle == null || m_propResourcePath == null) {
-      return resolveDefaultResourceURL(pathInfo);
-    }
-    Bundle resourceBundle = Platform.getBundle(m_propResourceBundle);
-    if (resourceBundle == null) {
-      LOG.warn("The resource bundle configured in config-ini could not be found [property='" + Activator.PROP_RESOURCE_BUNDLE + "']");
-      return resolveDefaultResourceURL(pathInfo);
-    }
-    URL url = resourceBundle.getResource(new Path(m_propResourcePath).append(pathInfo).toPortableString());
-    if (url == null) {
-      // fallback
-      return resolveDefaultResourceURL(pathInfo);
-    }
-    return url;
-  }
-
-  private void initResourceBundle() {
-    // resource bundle
-    m_propResourceBundle = Activator.getDefault().getBundle().getBundleContext().getProperty(Activator.PROP_RESOURCE_BUNDLE);
-    if (!StringUtility.hasText(m_propResourceBundle)) {
-      m_propResourceBundle = null;
-    }
-
-    // resource path
-    m_propResourcePath = Activator.getDefault().getBundle().getBundleContext().getProperty(Activator.PROP_RESOURCE_PATH);
-    if (!StringUtility.hasText(m_propResourcePath)) {
-      m_propResourcePath = null;
-    }
-  }
-
-  private URL resolveDefaultResourceURL(String pathInfo) {
-    return Activator.getDefault().getBundle().getResource(new Path("/resources/html/").append(pathInfo).toPortableString());
-  }
-}
-=======
 /*******************************************************************************
  * Copyright (c) 2011 BSI Business Systems Integration AG.
  * All rights reserved. This program and the accompanying materials
@@ -347,6 +56,7 @@
 import com.sun.xml.internal.ws.transport.http.DeploymentDescriptorParser.AdapterFactory;
 import com.sun.xml.internal.ws.transport.http.ResourceLoader;
 
+@SuppressWarnings("restriction")
 public class JaxWsEndpointService extends AbstractService implements IJaxWsEndpointService {
 
   private static final IScoutLogger LOG = ScoutLogManager.getLogger(JaxWsEndpointService.class);
@@ -582,5 +292,4 @@
   private URL resolveDefaultResourceURL(String pathInfo) {
     return Activator.getDefault().getBundle().getResource(new Path("/resources/html/").append(pathInfo).toPortableString());
   }
-}
->>>>>>> d26692db
+}