/*******************************************************************************
 * Copyright (c) 2014-2015 BSI Business Systems Integration AG.
 * All rights reserved. This program and the accompanying materials
 * are made available under the terms of the Eclipse Public License v1.0
 * which accompanies this distribution, and is available at
 * http://www.eclipse.org/legal/epl-v10.html
 *
 * Contributors:
 *     BSI Business Systems Integration AG - initial API and implementation
 ******************************************************************************/
describe('ObjectFactory', function() {
  var session;
  beforeEach(function() {
    setFixtures(sandbox());
    session = sandboxSession();
    session.locale = new scout.LocaleSpecHelper().createLocale(scout.LocaleSpecHelper.DEFAULT_LOCALE);
    scout.objectFactory.init();
    // Needed because some model adapters make JSON calls during initialization (e.g. Calendar.js)
    jasmine.Ajax.install();
    jasmine.clock().install();
  });

  afterEach(function() {
    jasmine.Ajax.uninstall();
    jasmine.clock().uninstall();
    scout.device.type = scout.Device.Type.DESKTOP;
  });

  /**
   * This function is used to create a special-model when a model-adapter requires one.
   * Normally a generic model with id and objectType is sufficient, but some adapters require a more complex
   * model in order to make this test succeed. Remember you must add the additional adapter models to the
   * adapaterDataCache of the Session.
   */
  function createModel(session, id, objectType) {
    var model = createSimpleModel(objectType, session, id);
    if ('Menu.NavigateUp' === objectType || 'Menu.NavigateDown' === objectType) {
      var outlineId = 'outline' + id;
      model.outline = outlineId;
      session._adapterDataCache[outlineId] = {
        id: outlineId,
        objectType: 'Outline'
      };
    } else if ('Calendar' === objectType) {
      model.displayMode = 3;
      model.selectedDate = '2015-04-06 00:00:00.000';
    } else if ('Form' === objectType) {
      model.displayHint = 'view';
    } else if ('TextColumnUserFilter' === objectType) {
      model.table = {};
      model.column = {};
      model.calculate = function() {};
    } else if ('AggregateTableControl' === objectType) {
      model.table = {
        columns: [],
        on: function() {}
      };
    } else if ('TabBox' === objectType) {
      var tabItemId = 'tabItem' + id;
      model.selectedTab = 0;

      model.tabItems = [tabItemId];
      session._adapterDataCache[tabItemId] = {
        id: tabItemId,
        objectType: 'TabItem',
        getForm: function() {
          return createSimpleModel('Form', session);
        }
      };
    } else if ('ButtonAdapterMenu' === objectType) {
      model.button = {
        on: function() {}
      };
    } else if ('GroupBox' === objectType || 'TabItem' === objectType) {
      model.getForm = function() {
        return createSimpleModel('Form', session);
      };
    }

    return model;
  }

  it('creates objects which are registered in scout.objectFactories', function() {
<<<<<<< HEAD
=======
    setFixtures(sandbox());
    var session = new scout.Session();
    session.init({
      $entryPoint: $('#sandbox')
    });
    session.locale = new scout.LocaleSpecHelper().createLocale(scout.LocaleSpecHelper.DEFAULT_LOCALE);

>>>>>>> b46d39be
    // When this test fails with a message like 'TypeError: scout.[ObjectType] is not a constructor...'
    // you should check if the required .js File is registered in SpecRunnerMaven.html.
    var i, model, factory, object, modelAdapter, objectType;
    for (objectType in scout.objectFactories) {
      model = createModel(session, i, objectType);
      object = scout.objectFactories[objectType]();
      object.init(model);
      session.registerModelAdapter(object);
      modelAdapter = session.getModelAdapter(model.id);
      expect(modelAdapter).toBe(object);
    }
  });

  it('scout.create works with KeyStroke', function() {
    // when creating a KeyStroke via factory, scout.Action should be initialized.
    var keyStroke = scout.create('KeyStroke', {
      parent: session.desktop
    });
    expect(scout.Action.prototype.isPrototypeOf(keyStroke)).toBe(true);
  });

  it('puts the object type to the resulting object', function() {
    var model = {};
    var object = scout.objectFactory.create('StringField', model, {
      initObject: false
    });
    expect(model.objectType).toBeUndefined();
    expect(object.objectType).toBe('StringField');
  });

  it('puts the object type to the resulting object', function() {
    var model = {
      objectType: 'NumberField'
    };
    var object = scout.objectFactory.create('StringField', model, {
      initObject: false
    });
    expect(object instanceof scout.StringField).toBe(true);
    expect(model.objectType).toBe('NumberField'); // no change, because initObject=false
    expect(object.objectType).toBe('StringField');
  });

  it('throws an error if no explit type is specified', function() {
    expect(function() {
      scout.objectFactory.create(null, {
        objectType: 'NumberField'
      });
    }).toThrow();
  });

  it('throws an error if argument list is wrong', function() {
    expect(function() {
      scout.objectFactory.create();
    }).toThrow();
    expect(function() {
      scout.objectFactory.create('StringField');
    }).toThrow();
    expect(function() {
      scout.objectFactory.create({
        someProperty: 'someValue'
      });
    }).toThrow();
    expect(function() {
      scout.objectFactory.create('', {});
    }).toThrow();
    expect(function() {
      scout.objectFactory.create('', {}, {
        objectType: 'StringField'
      });
    }).toThrow();
  });

  describe('finds the correct constructor function if no factory is defined', function() {

    it('uses scout namespace by default', function() {
      var object = scout.objectFactory._createObjectByType('StringField');
      expect(object instanceof scout.StringField).toBe(true);
    });

    it('uses namespace of given object type if provided', function() {
      window.my = {};
      var my = window.my;
      my.StringField = function() {};
      var object = scout.objectFactory._createObjectByType('my.StringField');
      expect(object instanceof my.StringField).toBe(true);
    });

    it('considers variants', function() {
      scout.VariantStringField = function() {};
      var object = scout.objectFactory._createObjectByType('StringField:Variant');
      expect(object instanceof scout.VariantStringField).toBe(true);
      delete scout.VariantStringField;
    });

    it('considers variants also within a custom namespace', function() {
      window.my = {};
      var my = window.my;
      my.VariantStringField = function() {};
      var object = scout.objectFactory._createObjectByType('my.StringField:Variant');
      expect(object instanceof my.VariantStringField).toBe(true);
    });

    it('can handle too many variants in objectType', function() {
      window.my = {};
      var my = window.my;
      my.VariantStringField = function() {};
      var object = scout.objectFactory._createObjectByType('my.StringField:Variant:Foo');
      expect(object instanceof my.VariantStringField).toBe(true);
    });

    it('can handle nested namespaces', function() {
      window.my = {
        inner: {
          space: {}
        }
      };
      var my = window.my;
      my.inner.space.StringField = function() {};
      var object = scout.objectFactory._createObjectByType('my.inner.space.StringField');
      expect(object instanceof my.inner.space.StringField).toBe(true);
    });

    it('throws errors', function() {
      var my = window.my;
      my.VariantStringField = function() {};
      expect(function() {
        scout.objectFactory._createObjectByType('my.StringField:NotExistingVariant');
      }).toThrow();
    });

    describe('variantLenient', function() {
      it('tries to create an object without variant if with variant fails', function() {
        var model = {
          variantLenient: true
        };
        var object = scout.objectFactory._createObjectByType('StringField:Variant', model);
        expect(object instanceof scout.StringField).toBe(true);
      });

      it('tries to create an object without variant if with variant fails also with custom namespace', function() {
        window.my = {};
        var my = window.my;
        my.StringField = function() {};
        var model = {
          variantLenient: true
        };
        var object = scout.objectFactory._createObjectByType('my.StringField:Variant', model);
        expect(object instanceof my.StringField).toBe(true);
      });
    });
  });
});<|MERGE_RESOLUTION|>--- conflicted
+++ resolved
@@ -81,16 +81,9 @@
   }
 
   it('creates objects which are registered in scout.objectFactories', function() {
-<<<<<<< HEAD
-=======
-    setFixtures(sandbox());
-    var session = new scout.Session();
     session.init({
       $entryPoint: $('#sandbox')
     });
-    session.locale = new scout.LocaleSpecHelper().createLocale(scout.LocaleSpecHelper.DEFAULT_LOCALE);
-
->>>>>>> b46d39be
     // When this test fails with a message like 'TypeError: scout.[ObjectType] is not a constructor...'
     // you should check if the required .js File is registered in SpecRunnerMaven.html.
     var i, model, factory, object, modelAdapter, objectType;
