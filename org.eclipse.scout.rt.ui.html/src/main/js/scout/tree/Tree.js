// SCOUT GUI
// (c) Copyright 2013-2014, BSI Business Systems Integration AG

scout.Tree = function() {
  scout.Tree.parent.call(this);
  this.$data;
  this.nodes = []; // top-level nodes
  this.nodesMap = {}; // all nodes by id
  this._addAdapterProperties(['menus', 'keyStrokes']);
  this._additionalContainerClasses = ''; // may be used by subclasses to set additional CSS classes
  this._treeItemPaddingLeft = 23;
  this._treeItemCheckBoxPaddingLeft = 29;
  this._treeItemPaddingLevel = 15;
  this.menus = [];
  this.menuBar;
  this.checkedNodes = [];
  this._filters = [];
  this._animationNodeLimit = 25;
  this._keyStrokeSupport = new scout.KeyStrokeSupport(this);
  this._doubleClickSupport = new scout.DoubleClickSupport();
  this._$animationWrapper; // used by _renderExpansion()
};
scout.inherits(scout.Tree, scout.ModelAdapter);

scout.Tree.prototype._init = function(model) {
  scout.Tree.parent.prototype._init.call(this, model);
  this._visitNodes(this.nodes, this._initTreeNode.bind(this));
  this.selectedNodes = this._nodesByIds(this.selectedNodes);
  this.menuBar = scout.create(scout.MenuBar, {
    parent: this,
    menuOrder: new scout.MenuItemsOrder(this.session, 'Tree')
  });
  this.menuBar.bottom();
  this._syncBreadcrumbEnabled('', this.breadcrumbEnabled);
};

/**
 * @override ModelAdapter.js
 */
scout.Tree.prototype._initKeyStrokeContext = function(keyStrokeContext) {
  scout.Tree.parent.prototype._initKeyStrokeContext.call(this, keyStrokeContext);

  this._initTreeKeyStrokeContext(keyStrokeContext);
};

scout.Tree.prototype._initTreeKeyStrokeContext = function(keyStrokeContext) {
  var modifierBitMask = scout.keyStrokeModifier.NONE;

  keyStrokeContext.registerKeyStroke([
      new scout.TreeSpaceKeyStroke(this),
      new scout.TreeNavigationUpKeyStroke(this, modifierBitMask),
      new scout.TreeNavigationDownKeyStroke(this, modifierBitMask),
      new scout.TreeCollapseAllKeyStroke(this, modifierBitMask),
      new scout.TreeCollapseOrDrillUpKeyStroke(this, modifierBitMask),
      new scout.TreeExpandOrDrillDownKeyStroke(this, modifierBitMask)
    ]
    .concat(this.menus));

  // Prevent default action and do not propagate ↓ or ↑ keys if ctrl- or alt-modifier is not pressed.
  // Otherwise, an '↑-event' on the first node, or an '↓-event' on the last row will bubble up (because not consumed by tree navigation keystrokes) and cause a superior tree to move its selection;
  // Use case: - outline tree with a detail form that contains a tree;
  //           - preventDefault because of smartfield, so that the cursor is not moved on first or last row;
  keyStrokeContext.registerStopPropagationInterceptor(function(event) {
    if (!event.ctrlKey && !event.altKey && scout.helpers.isOneOf(event.which, scout.keys.UP, scout.keys.DOWN)) {
      event.stopPropagation();
      event.preventDefault();
    }
  });
};

scout.Tree.prototype._syncMenus = function(newMenus, oldMenus) {
  this._keyStrokeSupport.syncMenus(newMenus, oldMenus);
};

scout.Tree.prototype._syncBreadcrumbEnabled = function(oldValue, newValue) {
  this.setBreadcrumbEnabled(newValue, false);
};

scout.Tree.prototype._initTreeNode = function(node, parentNode) {
  this.nodesMap[node.id] = node;
  if (parentNode) {
    node.parentNode = parentNode;
  }
  if (node.checked) {
    this.checkedNodes.push(node);
  }
  scout.defaultValues.applyTo(node, 'TreeNode');
  if (node.childNodes === undefined) {
    node.childNodes = [];
  }
  this._updateMarkChildrenChecked(node, true, node.checked);
};

scout.Tree.prototype.destroy = function() {
  scout.Tree.parent.prototype.destroy.call(this);
  this._visitNodes(this.nodes, this._destroyTreeNode.bind(this));
};

scout.Tree.prototype._destroyTreeNode = function(node, parentNode) {
  delete this.nodesMap[node.id];
  scout.arrays.remove(this.selectedNodes, node); // ensure deleted node is not in selection list anymore (in case the model does not update the selection)

  if (this._onNodeDeleted) { // Necessary for subclasses
    this._onNodeDeleted(node);
  }
};

scout.Tree.prototype._visitNodes = function(nodes, func, parentNode) {
  var i, node;
  if (!nodes) {
    return;
  }

  for (i = 0; i < nodes.length; i++) {
    node = nodes[i];
    func(node, parentNode);
    if (node.childNodes.length > 0) {
      this._visitNodes(node.childNodes, func, node);
    }
  }
};

scout.Tree.prototype._render = function($parent) {
  this.$container = $parent.appendDiv('tree');
  if (this._additionalContainerClasses) {
    this.$container.addClass(this._additionalContainerClasses);
  }

  var layout = new scout.TreeLayout(this);
  this.htmlComp = new scout.HtmlComponent(this.$container, this.session);
  this.htmlComp.setLayout(layout);
  this.htmlComp.pixelBasedSizing = false;

  this.$data = this.$container.appendDiv('tree-data')
    .on('contextmenu', this._onContextMenu.bind(this))
    .on('mousedown', '.tree-node', this._onNodeMouseDown.bind(this))
    .on('mouseup', '.tree-node', this._onNodeMouseUp.bind(this))
    .on('dblclick', '.tree-node', this._onNodeDoubleClick.bind(this))
    .on('mousedown', '.tree-node-control', this._onNodeControlMouseDown.bind(this))
    .on('mouseup', '.tree-node-control', this._onNodeControlMouseUp.bind(this))
    .on('dblclick', '.tree-node-control', this._onNodeControlDoubleClick.bind(this));

  scout.scrollbars.install(this.$data, {
    parent: this,
    axis: 'y'
  });
  this.menuBar.render(this.$container);

  // add drag and drop support
  this.dragAndDropHandler = scout.dragAndDrop.handler(this,
    scout.dragAndDrop.SCOUT_TYPES.FILE_TRANSFER,
    function() {
      return this.dropType;
    }.bind(this),
    function() {
      return this.dropMaximumSize;
    }.bind(this),
    function(event) {
      var target = event.currentTarget;
      return {
        'nodeId': (target.classList.contains('tree-node') ? $(target).data('node').id : '')
      };
    }.bind(this));
  this.dragAndDropHandler.install(this.$data);

  this._addNodes(this.nodes);
  if (this.selectedNodes.length > 0) {
    this._renderSelection();
  }
  this._updateItemPath();
};

scout.Tree.prototype._remove = function() {
  // Detach nodes from jQuery objects (because those will be removed)
  this.nodes.forEach(function(node) {
    delete node.$node;
  });
  scout.scrollbars.uninstall(this.$data, this.session);
  scout.Tree.parent.prototype._remove.call(this);
};

scout.Tree.prototype._renderProperties = function() {
  scout.Tree.parent.prototype._renderProperties.call(this);
  this._renderEnabled();
  this._renderMenus();
  this._renderBreadcrumbEnabled();
};

scout.Tree.prototype._renderMenus = function() {
  var menuItems = this._filterMenus(['Tree.EmptySpace', 'Tree.SingleSelection', 'Tree.MultiSelection'], false, true);
  this.menuBar.updateItems(menuItems);
};

scout.Tree.prototype._filterMenus = function(allowedTypes, onlyVisible, enableDisableKeyStroke) {
  allowedTypes = allowedTypes || [];
  if (allowedTypes.indexOf('Tree.SingleSelection') > -1 && this.selectedNodes.length !== 1) {
    scout.arrays.remove(allowedTypes, 'Tree.SingleSelection');
  }
  if (allowedTypes.indexOf('Tree.MultiSelection') > -1 && this.selectedNodes.length <= 1) {
    scout.arrays.remove(allowedTypes, 'Tree.MultiSelection');
  }
  return scout.menus.filter(this.menus, allowedTypes, onlyVisible, enableDisableKeyStroke);
};

scout.Tree.prototype._renderEnabled = function() {
  var enabled = this.enabled;
  this.$data.setEnabled(enabled);
  this.$container.setTabbable(enabled);

  if (this.rendered) {
    // Enable/disable all checkboxes
    this.$nodes().each(function() {
      var $node = $(this),
        node = $node.data('node');

      $node.children('.tree-node-checkbox')
        .children('.check-box')
        .toggleClass('disabled', !(enabled && node.enabled));
    });
  }
};

scout.Tree.prototype._renderTitle = function() {
  // NOP
};

scout.Tree.prototype._renderAutoCheckChildren = function() {
  // NOP
};

scout.Tree.prototype._renderCheckable = function() {
  // NOP
};

scout.Tree.prototype._renderMultiCheck = function() {
  // NOP
};

scout.Tree.prototype._renderBreadcrumbEnabled = function() {
  this.$container.toggleClass('breadcrumb', this.breadcrumbEnabled);
};

scout.Tree.prototype.onResize = function() {
  if (this.rendered) {
    this.htmlComp.revalidateLayoutTree();
  }
};

scout.Tree.prototype._updateMarkChildrenChecked = function(node, init, checked, checkChildrenChecked) {
  if (!this.checkable) {
    return;
  }

  if (checkChildrenChecked) {
    var childrenFound = false;
    for (var j = 0; j < node.childNodes.length > 0; j++) {
      var childNode = node.childNodes[j];
      if (childNode.checked || childNode.childrenChecked) {
        node.childrenChecked = true;
        checked = true;
        childrenFound = true;
        if (this.rendered && node.$node) {
          node.$node
            .children('.tree-node-checkbox')
            .children('.check-box')
            .toggleClass('children-checked', true);
        }
        break;
      }
    }
    if (!childrenFound) {
      node.childrenChecked = false;
      if (this.rendered && node.$node) {
        node.$node.children('.tree-node-checkbox')
          .children('.check-box')
          .toggleClass('children-checked', false);
      }
    }
  }

  if (!node.parentNode || node.parentNode.checked) {
    return;
  }

  var stateChanged = false;
  if (!checked && !init) {
    //node was unchecked check siblings
    var hasCheckedSiblings = false;
    for (var i = 0; i < node.parentNode.childNodes.length > 0; i++) {
      var siblingNode = node.parentNode.childNodes[i];
      if (siblingNode.checked || siblingNode.childrenChecked) {
        hasCheckedSiblings = true;
        break;
      }
    }
    if (hasCheckedSiblings !== node.parentNode.childrenChecked) {
      //parentNode.checked should be false
      node.parentNode.childrenChecked = hasCheckedSiblings;
      stateChanged = true;
    }
  }
  if ((checked && !node.parentNode.childrenChecked)) {
    node.parentNode.childrenChecked = true;
    stateChanged = true;
  }
  if (stateChanged) {
    this._updateMarkChildrenChecked(node.parentNode, init, checked);
    if (this.rendered && node.parentNode.$node) {
      if (checked) {
        node.parentNode.$node.children('.tree-node-checkbox')
          .children('.check-box')
          .toggleClass('children-checked', true);
      } else {
        node.parentNode.$node.children('.tree-node-checkbox')
          .children('.check-box')
          .toggleClass('children-checked', false);
      }
    }
  }
};

scout.Tree.prototype.setBreadcrumbEnabled = function(enabled, notifyServer) {
  if (this.breadcrumbEnabled === enabled) {
    return;
  }

  // update scrollbar if mode has changed (from tree to bc or vice versa)
  this.revalidateLayoutTree();

  this.breadcrumbEnabled = enabled;
  if (notifyServer) {
    this._sendBreadCrumbEnabled();
  }

  if (enabled && this.selectedNodes.length > 0) {
    var selectedNode = this.selectedNodes[0];
    if (!selectedNode.expanded) {
      this.expandNode(selectedNode);
    }
  }

  if (this.rendered) {
    this._renderBreadcrumbEnabled();
  }
};

scout.Tree.prototype.expandNode = function(node, opts) {
  this.setNodeExpanded(node, true, opts);
};

scout.Tree.prototype.collapseNode = function(node, opts) {
  this.setNodeExpanded(node, false, opts);
};

scout.Tree.prototype.collapseAll = function() {
  var that = this;

  // Collapse root nodes
  this.$data.find('[data-level="0"]').each(function() {
    var $node = $(this);
    that.collapseNode($node.data('node'));
  });

  // Collapse all expanded child nodes (only model)
  this._visitNodes(this.nodes, function(node) {
    this.collapseNode(node);
  }.bind(this));
};

scout.Tree.prototype.setNodeExpanded = function(node, expanded, opts) {
  opts = opts || {};
  var lazy = scout.helpers.nvl(opts.lazy, node.lazyExpandingEnabled);
  var notifyServer = scout.helpers.nvl(opts.notifyServer, true);

  if (this.breadcrumbEnabled) {
    // Never use lazy expanding in bread crumb mode
    lazy = false;
  }

  // Optionally collapse all children (recursively)
  if (opts.collapseChildNodes) {
    // Suppress render expansion
    var childOpts = scout.objects.valueCopy(opts);
    childOpts.renderExpansion = false;

    node.childNodes.forEach(function(childNode) {
      if (childNode.expanded) {
        this.collapseNode(childNode, childOpts);
      }
    }.bind(this));
  }

  // Set expansion state
  if (node.expanded !== expanded || node.expandedLazy !== lazy) {
    node.expanded = expanded;
    node.expandedLazy = lazy;

    if (notifyServer) {
      this.remoteHandler(this.id, 'nodeExpanded', {
        nodeId: node.id,
        expanded: expanded,
        expandedLazy: lazy
      });
    }
  }

  // Render expansion
  if (this.rendered && scout.helpers.nvl(opts.renderExpansion, true)) {
    this._renderExpansion(node, null, opts.animateExpansion);
  }
};

scout.Tree.prototype._renderExpansion = function(node, $predecessor, animate) {
  animate = scout.helpers.nvl(animate, true);

  var $node = node.$node,
    expanded = node.expanded;

  // Only render if node is rendered to make it possible to expand/collapse currently invisible nodes (used by collapseAll).
  if (!$node || $node.length === 0) {
    return;
  }

  // Only expand / collapse if there are child nodes
  if (node.childNodes.length === 0) {
    return true;
  }

  // Render lazy expansion
  if (expanded && $node.hasClass('expanded') && !node.expandedLazy && $node.hasClass('lazy')) {
    // If node is already expanded but only lazy -> expand completely
    this._showAllNodes(node);
  }
  $node.toggleClass('lazy', expanded && node.expandedLazy);

  if (expanded === $node.hasClass('expanded')) {
    // Expansion state has not changed -> return
    return;
  }

  // If there is already an animation is already going on for this node, stop it immediately
  if (this._$animationWrapper) {
    // Note: Do _not_ use finish() here! Although documentation states that it is "similar" to stop(true, true),
    // this does not seem to be the case. Implementations differ slightly in details. The effect is, that when
    // calling stop() the animation stops and the 'complete' callback is executed immediately. However, when calling
    // finish(), the callback is _not_ executed! (This may or may not be a bug in jQuery, I cannot tell...)
    this._$animationWrapper.stop(false, true);
  }

  if (expanded) {
    $node.addClass('expanded');
    this._addNodes(node.childNodes, $node, $predecessor);
    this._updateItemPath();

    // animate opening
    animate = animate && this.rendered; // don't animate while rendering (not necessary, or may even lead to timing issues)
    animate = animate && !$node.hasClass('leaf') && !$node.hasClass('expanded') && !this.breadcrumbEnabled;
    if (animate) {
      var $newNodes = scout.Tree.collectSubtree($node, false);
      if ($newNodes.length) {
        this._$animationWrapper = $newNodes.wrapAll('<div class="animation-wrapper">').parent();
        var h = this._$animationWrapper.outerHeight();
        this._$animationWrapper
          .css('height', 0)
          .animateAVCSD('height', h, onAnimationComplete.bind(this, true), this.revalidateLayoutTree.bind(this), 200);
      }
    }
  } else {
    $node.removeClass('expanded');

    // animate closing
    if (this.rendered) { // don't animate while rendering (not necessary, or may even lead to timing issues)
      var $existingNodes = scout.Tree.collectSubtree($node, false);
      if ($existingNodes.length) {
        $existingNodes.each(function() {
          // unlink '$nodes' from 'nodes' before deleting them
          var node = $(this).data('node');
          if (node) { // FIXME BSH Tree | This if should not be necessary! 'node' should not be undefined, but is sometimes... Check why!
            delete node.$node;
          }
        });
        if (animate) {
          this._$animationWrapper = $existingNodes.wrapAll('<div class="animation-wrapper">)').parent();
          this._$animationWrapper
            .animateAVCSD('height', 0, onAnimationComplete.bind(this, false), this.revalidateLayoutTree.bind(this), 200);
        } else {
          $existingNodes.remove();
          this.invalidateLayoutTree();
        }
      }
    }
  }

  // ----- Helper functions -----

  function onAnimationComplete(expanding) {
    if (expanding) {
      this._$animationWrapper.replaceWith(this._$animationWrapper.contents());
    } else {
      this._$animationWrapper.remove();
    }
    this._$animationWrapper = null;
  }
};

scout.Tree.prototype.scrollTo = function(node) {
  scout.scrollbars.scrollTo(this.$data, node.$node);
};

scout.Tree.prototype.revealSelection = function() {
  if (this.selectedNodes.length > 0) {
    this.scrollTo(this.selectedNodes[0]);
  }
};

scout.Tree.prototype.clearSelection = function() {
  this.selectNodes([]);
};

scout.Tree.prototype.selectNodes = function(nodes, notifyServer, debounceSend) {
  nodes = scout.arrays.ensure(nodes);
  notifyServer = scout.helpers.nvl(notifyServer, true);
  if (scout.arrays.equalsIgnoreOrder(nodes, this.selectedNodes)) {
    return;
  }

  if (this.rendered) {
    this._removeSelection();
  }

  this.selectedNodes = nodes;
  if (notifyServer) {
    var event = new scout.Event(this.id, 'nodesSelected', {
      nodeIds: this._nodesToIds(nodes)
    });

    // Only send the latest selection changed event for a field
    event.coalesce = function(previous) {
      return this.id === previous.id && this.type === previous.type;
    };

    // send delayed to avoid a lot of requests while selecting
    this.session.sendEvent(event, debounceSend ? 250 : 0);
  }

  // In breadcrumb mode selected node has to expanded
  if (this.breadcrumbEnabled && this.selectedNodes.length > 0 && !this.selectedNodes[0].expanded) {
    this.expandNode(this.selectedNodes[0]);
  }

  if (this.rendered) {
    this._renderSelection();
    this._renderMenus();
  }
};

scout.Tree.prototype.deselectNodes = function(nodes) {
  nodes = scout.arrays.ensure(nodes);
  var selectedNodes = this.selectedNodes.slice(); // copy
  if (scout.arrays.removeAll(selectedNodes, nodes)) {
    this.selectNodes(selectedNodes);
  }
};

scout.Tree.prototype._renderSelection = function() {
  var i, node, $node,
    $nodes = [];

  this.selectedNodes.forEach(function(node) {
    $node = node.$node;

    // If $node is currently not displayed (due to a collapsed parent node), expand the parents
    if (!$node) {
      this._expandAllParentNodes(node);
      $node = node.$node;
      if (!$node || $node.length === 0) {
        throw new Error('Still no node found. node=' + node);
      }
    }

    $nodes.push($node);
  }, this);

  // render selection
  for (i = 0; i < $nodes.length; i++) {
    $node = $nodes[i];
    $node.select(true);
    // If node was previously hidden, show it!
    $node.removeClass('hidden');
  }

  this._updateItemPath();
  if (this.scrollToSelection) {
    // Execute delayed because tree may be not layouted yet
    setTimeout(this.revealSelection.bind(this));
  }
};

scout.Tree.prototype._removeSelection = function() {
  this.selectedNodes.forEach(function(node) {
    var $node = node.$node;
    if ($node) { // TODO BSH Check if $node can be undefined
      $node.select(false);
    }
  }, this);
};

scout.Tree.prototype._computeTreeItemPaddingLeft = function(level, selected) {
  if (this.checkable) {
    return level * this._treeItemPaddingLevel + this._treeItemPaddingLeft + this._treeItemCheckBoxPaddingLeft;
  }
  return level * this._treeItemPaddingLevel + this._treeItemPaddingLeft;
};

scout.Tree.prototype._expandAllParentNodes = function(node) {
  var i, $parentNode, currNode = node,
    parentNodes = [];

  currNode = node;
  while (currNode.parentNode) {
    parentNodes.push(currNode.parentNode);
    currNode = currNode.parentNode;
  }

  for (i = parentNodes.length - 1; i >= 0; i--) {
    if (!parentNodes[i].expanded) {
      $parentNode = parentNodes[i].$node;
      if (!$parentNode) {
        throw new Error('Illegal state, $parentNode should be displayed. Rendered: ' + this.rendered + ', parentNode: ' + parentNodes[i]);
      }
      this.expandNode(parentNodes[i], {
        renderExpansion: true
      }); // force render expansion
    }
  }
};

scout.Tree.prototype._updateChildNodeIndex = function(nodes, startIndex) {
  for (var i = scout.helpers.nvl(startIndex, 0); i < nodes.length; i++) {
    nodes[i].childNodeIndex = i;
  }
};

scout.Tree.prototype._onNodesInserted = function(nodes, parentNodeId) {
  var parentNode, $parentNode;
  //Append continous node blocks

  if (parentNodeId >= 0) {
    parentNode = this.nodesMap[parentNodeId];
    if (!parentNode) {
      throw new Error('Parent node could not be found. Id: ' + parentNodeId);
    }
  }
  nodes.sort(function(a, b) {
    return a.childNodeIndex - b.childNodeIndex;
  });
  this._visitNodes(nodes, this._initTreeNode.bind(this), parentNode);

  var $predecessor;
  // Update parent with new child nodes
  if (parentNode) {
    if (parentNode.childNodes && parentNode.childNodes.length > 0) {
      nodes.forEach(function(entry) {
        scout.arrays.insert(parentNode.childNodes, entry, entry.childNodeIndex);
      }.bind(this));
      this._updateChildNodeIndex(parentNode.childNodes, nodes[0].childNodeIndex);
    } else {
      scout.arrays.pushAll(parentNode.childNodes, nodes);
    }

    if (this.rendered && parentNode.$node) {
      $parentNode = parentNode.$node;
      if (nodes[0].childNodeIndex === 0) {
        $predecessor = $parentNode;
      } else {
        $predecessor = calcPredecessor(parentNode.childNodes[nodes[0].childNodeIndex - 1]);
      }
      if (parentNode.expanded) {
        // If parent is already expanded just add the nodes at the end.
        // Otherwise render the expansion
        if ($parentNode.hasClass('expanded')) {
          this._addNodes(nodes, $parentNode, $predecessor);
        } else {
          this._renderExpansion(parentNode, $predecessor);
        }
      }
    }
  } else {
    if (this.nodes && this.nodes.length > 0) {
      nodes.forEach(function(entry) {
        scout.arrays.insert(this.nodes, entry, entry.childNodeIndex);
      }.bind(this));
      this._updateChildNodeIndex(this.nodes, nodes[0].childNodeIndex);

      if (nodes[0].childNodeIndex !== 0) {
        $predecessor = calcPredecessor(this.nodes[nodes[0].childNodeIndex - 1]);
      }
    } else {
      scout.arrays.pushAll(this.nodes, nodes);
    }

    if (this.rendered) {
      this._addNodes(nodes, undefined, $predecessor);
    }
  }

  // ----- Helper functions -----

  function calcPredecessor(nodeBefore) {
    if (!nodeBefore) {
      return undefined;
    }
    if (nodeBefore && (!nodeBefore.childNodes || nodeBefore.childNodes.length === 0) && nodeBefore.$node) {
      return nodeBefore.$node;
    }
    var $node = calcPredecessor(nodeBefore.childNodes[nodeBefore.childNodes.length - 1]);
    if ($node) {
      return $node;
    } else if (nodeBefore.$node) {
      return nodeBefore.$node;
    }
    return undefined;
  }
};

scout.Tree.prototype._onNodesUpdated = function(nodes, parentNodeId) {
  // Update model
  var anyPropertiesChanged = false;
  for (var i = 0; i < nodes.length; i++) {
    var updatedNode = nodes[i];
    var oldNode = this.nodesMap[updatedNode.id];

    scout.defaultValues.applyTo(updatedNode, 'TreeNode');
    var propertiesChanged = this._applyUpdatedNodeProperties(oldNode, updatedNode);
    anyPropertiesChanged = anyPropertiesChanged || propertiesChanged;

    if (this.rendered && propertiesChanged) {
      this._decorateNode(oldNode);
    }
  }

  if (this.rendered && anyPropertiesChanged) {
    this._updateItemPath();
  }
};

scout.Tree.prototype._onNodesDeleted = function(nodeIds, parentNodeId) {
  var parentNode, i, nodeId, node, deletedNodes = [];

  if (parentNodeId >= 0) {
    parentNode = this.nodesMap[parentNodeId];
    if (!parentNode) {
      throw new Error('Parent node could not be found. Id: ' + parentNodeId);
    }
  }

  for (i = 0; i < nodeIds.length; i++) {
    nodeId = nodeIds[i];
    node = this.nodesMap[nodeId];
    if (parentNode) {
      if (node.parentNode !== parentNode) {
        throw new Error('Unexpected parent. Node.parent: ' + node.parentNode + ', parentNode: ' + parentNode);
      }
      scout.arrays.remove(parentNode.childNodes, node);
    } else {
      scout.arrays.remove(this.nodes, node);
    }
    this._destroyTreeNode(node, node.parentNode);
    deletedNodes.push(node);
    this._updateMarkChildrenChecked(node, false, false);

    //remove children from node map
    this._visitNodes(node.childNodes, this._destroyTreeNode.bind(this));
  }

  //remove node from html document
  if (this.rendered) {
    this._removeNodes(deletedNodes, parentNodeId);
  }
};

scout.Tree.prototype._onAllChildNodesDeleted = function(parentNodeId) {
  var parentNode, nodes;

  if (parentNodeId >= 0) {
    parentNode = this.nodesMap[parentNodeId];
    if (!parentNode) {
      throw new Error('Parent node could not be found. Id: ' + parentNodeId);
    }
  }
  if (parentNode) {
    nodes = parentNode.childNodes;
    parentNode.childNodes = [];
  } else {
    nodes = this.nodes;
    this.nodes = [];
  }
  this._visitNodes(nodes, updateNodeMap.bind(this));

  // remove node from html document
  if (this.rendered) {
    this._removeNodes(nodes, parentNodeId);
  }

  // --- Helper functions ---

  // Update model and nodemap
  function updateNodeMap(node, parentNode) {
    this._destroyTreeNode(node, parentNode);
    this._updateMarkChildrenChecked(node, false, false);
  }
};

scout.Tree.prototype._onNodesSelected = function(nodeIds) {
  var nodes = this._nodesByIds(nodeIds);
  this.selectNodes(nodes, false);
};

scout.Tree.prototype._onNodeExpanded = function(nodeId, event) {
  var node = this.nodesMap[nodeId],
    expanded = event.expanded,
    recursive = event.recursive,
    lazy = event.expandedLazy;

  this.setNodeExpanded(node, expanded, {
    notifyServer: false,
    lazy: lazy
  });
  if (recursive) {
    this._visitNodes(node.childNodes, function(childNode) {
      this.setNodeExpanded(childNode, expanded, {
        notifyServer: false,
        lazy: lazy
      });
    }.bind(this));
  }
};

scout.Tree.prototype._onNodeChanged = function(nodeId, cell) {
  var node = this.nodesMap[nodeId];

  scout.defaultValues.applyTo(cell, 'TreeNode');
  node.text = cell.text;
  node.cssClass = cell.cssClass;
  node.iconId = cell.iconId;
  node.tooltipText = cell.tooltipText;
  node.foregroundColor = cell.foregroundColor;
  node.backgroundColor = cell.backgroundColor;
  node.font = cell.font;

  if (this.rendered) {
    this._decorateNode(node);
  }
};

scout.Tree.prototype._onNodesChecked = function(nodes) {
  for (var i = 0; i < nodes.length; i++) {
    this.checkNode(this.nodesMap[nodes[i].id], nodes[i].checked, true);
  }
};

scout.Tree.prototype._onChildNodeOrderChanged = function(parentNodeId, childNodeIds) {
  var i,
    parentNode = this.nodesMap[parentNodeId],
    $lastChildNode = parentNode.childNodes[parentNode.childNodes.length - 1].$node;

  // Sort model nodes
  var newPositionsMap = {};
  for (i = 0; i < childNodeIds.length; i++) {
    newPositionsMap[childNodeIds[i]] = i;
  }
  parentNode.childNodes.sort(compare.bind(this));

  // Render sorted nodes
  if (this.rendered && $lastChildNode) {
    // Find the last affected node DIV
    $lastChildNode = scout.Tree.collectSubtree($lastChildNode).last();

    // Insert a marker DIV
    var $marker = $lastChildNode.afterDiv();
    for (i = 0; i < parentNode.childNodes.length; i++) {
      var node = parentNode.childNodes[i];
      var $node = node.$node;
      if ($node) {
        // Move the element in DOM tree. Note: Inserting the element at the new position is sufficient
        // in jQuery. There is no need to remove() it at the old position. Also, removing would break
        // the application, because remove() detaches all listeners!
        scout.Tree.collectSubtree($node).insertBefore($marker);
      }
    }
    $marker.remove();
  }

  function compare(node1, node2) {
    var pos1 = newPositionsMap[node1.id];
    var pos2 = newPositionsMap[node2.id];
    if (pos1 < pos2) {
      return -1;
    }
    if (pos1 > pos2) {
      return 1;
    }
    return 0;
  }
};

/**
 * @param parentNodeId optional. If provided, this node's state will be updated (e.g. it will be collapsed)
 * @param $parentNode optional. If not provided, parentNodeId will be used to find $parentNode.
 */
scout.Tree.prototype._removeNodes = function(nodes, parentNodeId, $parentNode) {
  if (nodes.length === 0) {
    return;
  }

  for (var i = 0; i < nodes.length; i++) {
    var node = nodes[i];
    if (node.childNodes.length > 0) {
      this._removeNodes(node.childNodes, node.id, node.$node);
    }
    if (node.$node) {
      node.$node.remove();
      delete node.$node;
    }
  }

  //If every child node was deleted mark node as collapsed (independent of the model state)
  //--> makes it consistent with addNodes and expand (expansion is not allowed if there are no child nodes)
  var parentNode;
  if (!$parentNode && parentNodeId >= 0) {
    parentNode = this.nodesMap[parentNodeId];
    $parentNode = (parentNode ? parentNode.$node : undefined);
  }
  if ($parentNode) {
    if (!parentNode) {
      parentNode = $parentNode.data('node');
    }
    var childNodesOfParent = parentNode.childNodes;
    if (!childNodesOfParent || childNodesOfParent.length === 0) {
      $parentNode.removeClass('expanded');
      $parentNode.removeClass('lazy');
    }
  }

  this.invalidateLayoutTree();
};

scout.Tree.prototype._addNodes = function(nodes, $parent, $predecessor) {
  if (!nodes || nodes.length === 0) {
    return;
  }

  $predecessor = $predecessor || $parent;
  var parentNode = ($parent ? $parent.data('node') : null);
  var hasHiddenNodes = false;

  for (var i = 0; i < nodes.length; i++) {
    var node = nodes[i];
    var $node = this._$buildNode(node, $parent);

    // If parent node wants its children to be lazy added to the tree, hide the DOM element, except
    // the node is expanded, in which case we never hide it. (The last check provides a cheap
    // way to retain most of the state when the page is reloaded).
    if (!node.expanded && parentNode && parentNode.expandedLazy) {
      $node.addClass('hidden');
      hasHiddenNodes = true;
    }
    // append first node and successors
    if ($predecessor) {
      $node.insertAfter($predecessor);
    } else {
      $node.prependTo(this.$data);
    }

    // if model demands children, create them
    if (node.expanded && node.childNodes.length > 0) {
      $predecessor = this._addNodes(node.childNodes, $node);
    } else {
      $predecessor = $node;
    }
  }
  // Set the 'show-all' state on the parent node when not all child nodes are visible.
  if (parentNode) {
    parentNode.$node.toggleClass('show-all', hasHiddenNodes && parentNode.expanded);
  }

  this.invalidateLayoutTree();

  //return the last created node
  return $predecessor;
};

scout.Tree.prototype._$buildNode = function(node, $parent) {
  var level = $parent ? parseFloat($parent.attr('data-level')) + 1 : 0;

  var $node = $.makeDiv('tree-node')
    .data('node', node)
    .attr('data-nodeid', node.id)
    .attr('data-level', level)
    .css('padding-left', this._computeTreeItemPaddingLeft(level));
  node.$node = $node;

  this._decorateNode(node);
  this._renderTreeItemControl($node);

  if (this.checkable) {
    this._renderTreeItemCheckbox(node);
  }

  return $node;
};

scout.Tree.prototype._decorateNode = function(node) {
  var formerClasses,
    $node = node.$node;
  if (!$node) {
    // This node is not yet rendered, nothing to do
    return;
  }

  formerClasses = 'tree-node';
  if ($node.isSelected()) {
    formerClasses += ' selected';
  }
  $node.removeClass();
  $node.addClass(formerClasses);
  $node.addClass(node.cssClass);
  $node.toggleClass('leaf', !! node.leaf);
  $node.toggleClass('expanded', ( !! node.expanded && node.childNodes.length > 0));
  $node.toggleClass('lazy', $node.hasClass('expanded') && node.expandedLazy);
  $node.setEnabled( !! node.enabled);
  $node.children('.tree-node-checkbox')
    .children('.check-box')
    .toggleClass('disabled', !(this.enabled && node.enabled));

  // Replace only the "text part" of the node, leave control and checkbox untouched
  var preservedChildren = $node.children('.tree-node-control,.tree-node-checkbox').detach();
  $node.empty();
  if (node.htmlEnabled) {
    $node.html(node.text);
  } else {
    $node.textOrNbsp(node.text);
  }
  $node.prepend(preservedChildren);

  scout.helpers.legacyStyle(node, $node);

  if (scout.strings.hasText(node.tooltipText)) {
    $node.attr('title', node.tooltipText);
  }

  // apply node filter
  if (this._applyFiltersForNode(node)) {
    var newInvisibleNodes = [];
    if (!node.filterAccepted) {
      newInvisibleNodes.push(node);
    }
    this._nodesFiltered(newInvisibleNodes);
  }
  this._renderNodeFilterAccepted(node);

  this.dragAndDropHandler.install($node);
  // TODO BSH More attributes...
  // iconId
  // tooltipText

  // If parent node is marked as 'lazy', check if any hidden child nodes remain.
  if (node.parentNode && node.parentNode.$node.hasClass('lazy')) {
    var hasHiddenNodes = node.parentNode.childNodes.some(function(childNode) {
      if (!childNode.$node || childNode.$node.hasClass('hidden')) {
        return true;
      }
      return false;
    });
    if (!hasHiddenNodes) {
      // Remove 'lazy' from parent
      node.parentNode.$node.removeClass('lazy');
    }
  }
};

scout.Tree.prototype._renderNodeChecked = function(node) {
  if (!node.$node) {
    // if node is not rendered, do nothing
    return;
  }

  var $checkbox = node.$node
    .children('.tree-node-checkbox')
    .children('.check-box')
    .toggleClass('checked', node.checked);
};

scout.Tree.prototype.checkNode = function(node, checked, suppressSend) {
  var updatedNodes = [];
  if (!this.enabled || !this.checkable || !node.enabled || node.checked === checked) {
    return updatedNodes;
  }
  if (!this.multiCheck && checked) {
    for (var i = 0; i < this.checkedNodes.length; i++) {
      this.checkedNodes[i].checked = false;
      this._updateMarkChildrenChecked(this.checkedNodes[i], false, false, true);
      updatedNodes.push(this.checkedNodes[i]);
      if (this.rendered) {
        this._renderNodeChecked(this.checkedNodes[i]);
      }
    }
    this.checkedNodes = [];
  }
  node.checked = checked;
  if (node.checked) {
    this.checkedNodes.push(node);
  }
  updatedNodes.push(node);
  this._updateMarkChildrenChecked(node, false, checked, true);
  if (!suppressSend) {
    updatedNodes = updatedNodes.concat(this.checkChildren(node, checked));
    this._sendNodesChecked(updatedNodes);
  }
  if (this.rendered) {
    this._renderNodeChecked(node);
  }
  return updatedNodes;
};

scout.Tree.prototype.checkChildren = function(node, checked) {
  var updatedNodes = [];
  if (this.autoCheckChildren && node) {
    for (var i = 0; i < node.childNodes.length; i++) {
      updatedNodes = updatedNodes.concat(this.checkNode(node.childNodes[i], checked, true));
    }
  }
  return updatedNodes;
};

scout.Tree.prototype._sendNodesChecked = function(nodes) {
  var data = {
    nodes: []
  };

  for (var i = 0; i < nodes.length; i++) {
    data.nodes.push({
      nodeId: nodes[i].id,
      checked: nodes[i].checked
    });
  }

  this.remoteHandler(this.id, 'nodesChecked', data);
};

scout.Tree.prototype._sendBreadCrumbEnabled = function() {
  this.remoteHandler(this.id, 'breadcrumbEnabled', {
    breadcrumbEnabled: this.breadcrumbEnabled
  });
};

scout.Tree.prototype._renderTreeItemControl = function($node) {
  var $control = $node.prependDiv('tree-node-control');
  if (this.checkable) {
    $control.addClass('checkable');
  }
};

scout.Tree.prototype._renderTreeItemCheckbox = function(node) {
  var $node = node.$node,
    $controlItem = $node.prependDiv('tree-node-checkbox');
  var $checkboxDiv = $.makeDiv('check-box')
    .appendTo($controlItem)
    .toggleClass('checked', node.checked)
    .toggleClass('disabled', !(this.enabled && node.enabled));

  if (node.childrenChecked) {
    $checkboxDiv.toggleClass('children-checked', true);
  } else {
    $checkboxDiv.toggleClass('children-checked', false);
  }
};

scout.Tree.prototype._onContextMenu = function(event) {
  if (this.$data.is(event.target)) {
    this._showContextMenu(event, ['Tree.EmptySpace']);
  } else {
    this._showContextMenu(event, ['Tree.SingleSelection', 'Tree.MultiSelection']);
  }
};

scout.Tree.prototype._showContextMenu = function(event, allowedTypes) {
  event.preventDefault();
  event.stopPropagation();
  var func = function func(event, allowedTypes) {
    var filteredMenus = this._filterMenus(allowedTypes, true),
      $part = $(event.currentTarget);
    if (filteredMenus.length === 0) {
      return; // at least one menu item must be visible
    }
    var popup = scout.create(scout.ContextMenuPopup, {
      parent: this,
      menuItems: filteredMenus,
      location: {
        x: event.pageX,
        y: event.pageY
      },
      $anchor: $part
    });
    popup.render();
  }.bind(this);

  scout.menus.showContextMenuWithWait(this.session, func, event, allowedTypes);
};

scout.Tree.prototype._onNodeMouseDown = function(event) {
  this._doubleClickSupport.mousedown(event);
  if (this._doubleClickSupport.doubleClicked()) {
    //don't execute on double click events
    return false;
  }

  var $node = $(event.currentTarget);
  var node = $node.data('node');

  this.selectNodes(node);

  if (this.checkable && this._isCheckboxClicked(event)) {
    this.checkNode(node, !node.checked);
  }
  return true;
};

scout.Tree.prototype._onNodeMouseUp = function(event) {
  if (this._doubleClickSupport.doubleClicked()) {
    //don't execute on double click events
    return false;
  }

  var $node = $(event.currentTarget);
  var node = $node.data('node');

  this.remoteHandler(this.id, 'nodeClicked', {
    nodeId: node.id
  });
  return true;
};

scout.Tree.prototype._isCheckboxClicked = function(event) {
  return $(event.target).is('.check-box');
};

scout.Tree.prototype._onNodeDoubleClick = function(event) {
  var $node = $(event.currentTarget);
  var node = $node.data('node');
  var expanded = !$node.hasClass('expanded');

  if (this.breadcrumbEnabled) {
    return;
  }

  this.remoteHandler(this.id, 'nodeAction', {
    nodeId: node.id
  });

  this.setNodeExpanded(node, expanded, {
    lazy: false // always show all nodes on node double click
  });
};

scout.Tree.prototype._onNodeControlMouseDown = function(event) {
  this._doubleClickSupport.mousedown(event);
  if (this._doubleClickSupport.doubleClicked()) {
    //don't execute on double click events
    return false;
  }

  var $node = $(event.currentTarget).parent();
  var node = $node.data('node');
  var expanded = !$node.hasClass('expanded');
  var expansionOpts = {
    lazy: false // always show all nodes when the control gets clicked
  };

  // Click on "show all" control shows all nodes
  if ($node.hasClass('lazy')) {
    if (event.ctrlKey || event.shiftKey) {
      // Collapse
      expanded = false;
      expansionOpts.collapseChildNodes = true;
    } else {
      // Show all nodes
      this.expandNode(node, expansionOpts);
      return false;
    }
  }

  this.selectNodes(node);
  this.setNodeExpanded(node, expanded, expansionOpts);

  // prevent bubbling to _onNodeMouseDown()
  $.suppressEvent(event);
  // ...but return true, so Outline.js can override this method and check if selection has been changed or not
  return true;
};

scout.Tree.prototype._onNodeControlMouseUp = function(event) {
  // prevent bubbling to _onNodeMouseUp()
  return false;
};

scout.Tree.prototype._onNodeControlDoubleClick = function(event) {
  // prevent bubbling to _onNodeDoubleClick()
  return false;
};

scout.Tree.prototype._showAllNodes = function(parentNode) {
  var updateFunc = function() {
    this.revalidateLayoutTree();
    this.revealSelection();
  }.bind(this);

  // Show all nodes for this parent
  for (var i = 0; i < parentNode.childNodes.length; i++) {
    var childNode = parentNode.childNodes[i];

    // skip if already visible
    if (childNode.$node.css('display') !== 'none') {
      continue;
    }

    childNode.$node.removeClass('hidden');

    // only animate small trees
    if (parentNode.childNodes.length < 100) {
      var h = childNode.$node.outerHeight(),
        p = childNode.$node.css('padding-top');

      // make height 0
      childNode.$node
        .outerHeight(0)
        .css('padding-top', '0')
        .css('padding-bottom', '0');

      // animate to original height
      childNode.$node
        .animateAVCSD('padding-top', p, null, null, 200)
        .animateAVCSD('padding-bottom', p, null, null, 200)
        .animateAVCSD('height', h, null, updateFunc, 200);
    }

    // only first animated element should handle scrollbar and visibility of selection
    updateFunc = null;
  }

  // without animation
  this.revalidateLayoutTree();
  this.revealSelection();
};

scout.Tree.prototype._updateItemPath = function() {
  var $selectedNodes, $node, level,
    selectedNode = this.selectedNodes[0];

  // first remove and select selected
  this.$data.find('.tree-node').removeClass('parent children group');

  // if no selection: mark all top elements as children
  if (this.selectedNodes.length === 0) {
    this.$data.children().addClass('children');
    return;
  }

  // find direct children
  $selectedNodes = this.$selectedNodes();
  $node = $selectedNodes.next();
  level = parseFloat($selectedNodes.attr('data-level'));
  while ($node.length > 0) {
    if ($node.hasClass('animation-wrapper')) {
      $node = $node.children().first();
    }
    var l = parseFloat($node.attr('data-level'));
    if (l === level + 1) {
      $node.addClass('children');
    } else if (l === level) {
      break;
    }
    if ($node.next().length === 0 && $node.parent().hasClass('animation-wrapper')) {
      // If there is no next node but we are inside an animationWrapper, step out the wrapper
      $node = $node.parent();
    }
    $node = $node.next();
  }

  // Mark all parent nodes, especially necessary for bread crumb mode
  var parentNode = selectedNode.parentNode;
  while (parentNode) {
    parentNode.$node.addClass('parent');
    parentNode = parentNode.parentNode;
  }

  // find grouping end (ultimate parent)
  var $ultimate;
  if ($selectedNodes.parent().hasClass('animation-wrapper')) {
    //If node expansion animation is in progress, the nodes are wrapped by a div
    $node = $selectedNodes.parent().prev();
  } else {
    $node = $selectedNodes.prev();
  }
  while ($node.length > 0) {
    var k = parseFloat($node.attr('data-level'));
    if (k < level) {
      if (this._isGroupingEnd($node.data('node'))) {
        break;
      }

      level = k;
      $ultimate = $node;
    }
    if ($node.parent().hasClass('animation-wrapper')) {
      $node = $node.parent();
    }
    $node = $node.prev();
  }

  // find group with same ultimate parent
  $ultimate = $ultimate || $selectedNodes;
  $node = $ultimate;
  level = $node.attr('data-level');
  while ($node.length > 0) {
    $node.addClass('group');
    if ($node.next().length === 0 && $node.parent().hasClass('animation-wrapper')) {
      // If there is no next node but we are inside an animationWrapper, step out the wrapper
      $node = $node.parent();
    }
    $node = $node.next();
    if ($node.hasClass('animation-wrapper')) {
      $node = $node.children().first();
    }

    var m = parseFloat($node.attr('data-level'));
    if (m <= level) {
      break;
    }
  }
};

scout.Tree.prototype._isGroupingEnd = function(node) {
  // May be implemented by subclasses, default tree has no grouping parent
  return false;
};

scout.Tree.prototype.$selectedNodes = function() {
  return this.$data.find('.selected');
};

scout.Tree.prototype.$nodes = function() {
  return this.$data.find('.tree-node');
};

/**
 * @param filter object with createKey() and accept()
 */
scout.Tree.prototype.addFilter = function(filter) {
  if (this._filters.indexOf(filter) < 0) {
    this._filters.push(filter);
  }
};

scout.Tree.prototype.removeFilter = function(filter) {
  scout.arrays.remove(this._filters, filter);
};

scout.Tree.prototype.filter = function() {
  var i, useAnimation,
    that = this,
    nodeCount = 0,
    nodesToHide = [],
    nodesToShow = [];

  // Filter rows
  this._visitNodes(this.nodes, function(node) {
    var $node = node.$node;
    if (!$node) {
      // filter may only be called for rendered nodes because the filter may want to use the actual html content
      // if a node is collapsed, it is not rendered -> filter is called when node gets expanded
      return;
    }
    that._applyFiltersForNode(node);
    if (node.filterAccepted) {
      if ($node.hasClass('invisible')) {
        nodesToShow.push(node);
      }
      nodeCount++;
    } else {
      if (!$node.hasClass('invisible')) {
        nodesToHide.push(node);
      }
    }
  });

  // Show / hide nodes that changed their state during filtering
  useAnimation = ((nodesToShow.length + nodesToHide.length) <= that._animationNodeLimit);
  nodesToHide.forEach(function(node) {
    that.hideNode(node.$node, useAnimation);
  });
  nodesToShow.forEach(function(node) {
    that.showNode(node.$node, useAnimation);
  });

  this._nodesFiltered(nodesToHide);
};

scout.Tree.prototype._nodesFiltered = function(invisibleNodes) {
  // non visible nodes must be deselected
  this.deselectNodes(invisibleNodes);
};

scout.Tree.prototype._nodeAcceptedByFilters = function(node) {
  for (var i = 0; i < this._filters.length; i++) {
    var filter = this._filters[i];
    if (!filter.accept(node.$node)) {
      return false;
    }
  }
  return true;
};

/**
 * @returns {Boolean} true if node state has changed, false if not
 */
scout.Tree.prototype._applyFiltersForNode = function(node) {
  if (this._nodeAcceptedByFilters(node)) {
    if (!node.filterAccepted) {
      node.filterAccepted = true;
      return true;
    }
  } else {
    if (node.filterAccepted) {
      // flag is necessary to get correct filter count even when animation is still in progress
      // and to store filter state to prevent unnecessary events
      node.filterAccepted = false;
      return true;
    }
  }
  return false;
};

scout.Tree.prototype._renderNodeFilterAccepted = function(node) {
  if (node.filterAccepted) {
    this.showNode(node.$node);
  } else {
    this.hideNode(node.$node);
  }
};

scout.Tree.prototype.showNode = function($node, useAnimation) {
  var that = this,
    node = $node.data('node');
  if (!$node.hasClass('invisible')) {
    return;
  }

  if (useAnimation) {
    $node.stop().slideDown({
      duration: 250,
      complete: function() {
        $node.removeClass('invisible');
        that.invalidateLayoutTree();
      }
    });
  } else {
    $node.showFast();
    $node.removeClass('invisible');
    that.invalidateLayoutTree();
  }
};

scout.Tree.prototype.hideNode = function($node, useAnimation) {
  var that = this,
    node = $node.data('node');
  if ($node.hasClass('invisible')) {
    return;
  }

  if (useAnimation) {
    $node.stop().slideUp({
      duration: 250,
      complete: function() {
        $node.addClass('invisible');
        that.invalidateLayoutTree();
      }
    });
  } else {
    $node.hideFast();
    $node.addClass('invisible');
    that.invalidateLayoutTree();
  }
};

scout.Tree.prototype._nodesToIds = function(nodes) {
  return nodes.map(function(node) {
    return node.id;
  });
};

scout.Tree.prototype._nodesByIds = function(ids) {
  return ids.map(function(id) {
    return this.nodesMap[id];
  }.bind(this));
};

scout.Tree.prototype._onRequestFocus = function() {
  this.session.focusManager.requestFocus(this.$container);
};

scout.Tree.prototype._onScrollToSelection = function() {
  this.revealSelection();
};

/**
 * Called by _onNodesUpdated for every updated node. The function is expected to apply
 * all updated properties from the updatedNode to the oldNode. May be overridden by
 * subclasses so update their specific node properties.
 *
 * @param oldNode
 *          The target node to be updated
 * @param updatedNode
 *          The new node with potentially updated properties. Default values are already applied!
 * @returns
 *          true if at least one property has changed, false otherwise. This value is used to
 *          determine if the node has to be rendered again.
 */
scout.Tree.prototype._applyUpdatedNodeProperties = function(oldNode, updatedNode) {
  // Note: We only update _some_ of the properties, because everything else will be handled
  // with separate events. --> See also: JsonTree.java/handleModelNodesUpdated()
  var propertiesChanged = false;
  if (oldNode.leaf !== updatedNode.leaf) {
    oldNode.leaf = updatedNode.leaf;
    propertiesChanged = true;
  }
  if (oldNode.enabled !== updatedNode.enabled) {
    oldNode.enabled = updatedNode.enabled;
<<<<<<< HEAD
    if (oldNode.$node) {
      oldNode.$node.children('.tree-node-checkbox')
        .children('.check-box')
        .toggleClass('disabled', !(this.enabled && oldNode.enabled));
    }
    propertiesChanged = true;
  }
  if (oldNode.lazyExpandingEnabled !== updatedNode.lazyExpandingEnabled) {
    oldNode.lazyExpandingEnabled = updatedNode.lazyExpandingEnabled;
    // Also make sure expandedLazy is resetted (same code as in AbstractTreeNode.setLazyExpandingEnabled)
    oldNode.expandedLazy = updatedNode.lazyExpandingEnabled;
=======
>>>>>>> b45a5acf
    propertiesChanged = true;
  }
  return propertiesChanged;
};

scout.Tree.prototype.onModelAction = function(event) {
  if (event.type === 'nodesInserted') {
    this._onNodesInserted(event.nodes, event.commonParentNodeId);
  } else if (event.type === 'nodesUpdated') {
    this._onNodesUpdated(event.nodes, event.commonParentNodeId);
  } else if (event.type === 'nodesDeleted') {
    this._onNodesDeleted(event.nodeIds, event.commonParentNodeId);
  } else if (event.type === 'allChildNodesDeleted') {
    this._onAllChildNodesDeleted(event.commonParentNodeId);
  } else if (event.type === 'nodesSelected') {
    this._onNodesSelected(event.nodeIds);
  } else if (event.type === 'nodeExpanded') {
    this._onNodeExpanded(event.nodeId, event);
  } else if (event.type === 'nodeChanged') {
    this._onNodeChanged(event.nodeId, event);
  } else if (event.type === 'nodesChecked') {
    this._onNodesChecked(event.nodes);
  } else if (event.type === 'childNodeOrderChanged') {
    this._onChildNodeOrderChanged(event.parentNodeId, event.childNodeIds);
  } else if (event.type === 'requestFocus') {
    this._onRequestFocus();
  } else if (event.type === 'scrollToSelection') {
    this._onScrollToSelection();
  } else {
    scout.Tree.parent.prototype.onModelAction.call(this, event);
  }
};

/* --- STATIC HELPERS ------------------------------------------------------------- */

/**
 * @memberOf scout.Tree
 */
scout.Tree.collectSubtree = function($rootNode, includeRootNodeInResult) {
  if (!$rootNode) {
    return $();
  }
  var rootLevel = parseFloat($rootNode.attr('data-level'));
  // Find first node after the root element that has the same or a lower level
  var $nextNode = $rootNode.next();
  while ($nextNode.length > 0) {
    var level = parseFloat($nextNode.attr('data-level'));
    if (isNaN(level) || level <= rootLevel) {
      break;
    }
    $nextNode = $nextNode.next();
  }

  // The result set consists of all nodes between the root node and the found node
  var $result = $rootNode.nextUntil($nextNode);
  if (includeRootNodeInResult === undefined || includeRootNodeInResult) {
    $result = $result.add($rootNode);
  }
  return $result;
};<|MERGE_RESOLUTION|>--- conflicted
+++ resolved
@@ -1636,20 +1636,12 @@
   }
   if (oldNode.enabled !== updatedNode.enabled) {
     oldNode.enabled = updatedNode.enabled;
-<<<<<<< HEAD
-    if (oldNode.$node) {
-      oldNode.$node.children('.tree-node-checkbox')
-        .children('.check-box')
-        .toggleClass('disabled', !(this.enabled && oldNode.enabled));
-    }
     propertiesChanged = true;
   }
   if (oldNode.lazyExpandingEnabled !== updatedNode.lazyExpandingEnabled) {
     oldNode.lazyExpandingEnabled = updatedNode.lazyExpandingEnabled;
     // Also make sure expandedLazy is resetted (same code as in AbstractTreeNode.setLazyExpandingEnabled)
     oldNode.expandedLazy = updatedNode.lazyExpandingEnabled;
-=======
->>>>>>> b45a5acf
     propertiesChanged = true;
   }
   return propertiesChanged;
