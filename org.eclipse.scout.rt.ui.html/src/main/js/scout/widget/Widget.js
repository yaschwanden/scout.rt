--- conflicted
+++ resolved
@@ -477,7 +477,6 @@
 };
 
 /**
-<<<<<<< HEAD
  * Call this function in the constructor of your widget if you need keystroke context support.
  **/
 scout.Widget.prototype._addKeyStrokeContextSupport = function() {
@@ -561,7 +560,9 @@
   var oldValue = this[propertyName];
   this[propertyName] = newValue;
   this._firePropertyChange(propertyName, oldValue, newValue);
-=======
+};
+
+/**
  * Method required for widgets which are supposed to be directly covered by a glasspane.<p>
  *
  * Returns the DOM elements to paint a glassPanes over, once a modal Form, message-box or file-chooser is shown with this widget as its 'displayParent'.<br>
@@ -578,7 +579,6 @@
 
 scout.Widget.prototype._glassPaneTargets = function() {
   return [this.$container];
->>>>>>> 76824793
 };
 
 scout.Widget.prototype.toString = function() {
