--- conflicted
+++ resolved
@@ -1,7 +1,3 @@
-<<<<<<< HEAD
-source.. = src/
-output.. = bin/
-=======
 ###############################################################################
 # Copyright (c) 2010, 2012  BSI Business Systems Integration AG.
 # All rights reserved. This program and the accompanying materials
@@ -10,7 +6,6 @@
 # http://www.eclipse.org/legal/epl-v10.html
 ###############################################################################
 source.. = src/
->>>>>>> c1bd0d9b
 bin.includes = META-INF/,\
                .,\
                about.html,\
@@ -18,9 +13,4 @@
                resources/MonthCalendar.svg,\
                resources/WeekCalendar.svg,\
                resources/WorkWeekCalendar.svg
-<<<<<<< HEAD
-src.includes = about.html
-javacProjectSettings=true
-=======
-src.includes = about.html
->>>>>>> c1bd0d9b
+src.includes = about.html