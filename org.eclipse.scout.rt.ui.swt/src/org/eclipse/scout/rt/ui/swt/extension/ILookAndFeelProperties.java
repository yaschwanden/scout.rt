<<<<<<< HEAD
/*******************************************************************************
 * Copyright (c) 2010 BSI Business Systems Integration AG.
 * All rights reserved. This program and the accompanying materials
 * are made available under the terms of the Eclipse Public License v1.0
 * which accompanies this distribution, and is available at
 * http://www.eclipse.org/legal/epl-v10.html
 *
 * Contributors:
 *     BSI Business Systems Integration AG - initial API and implementation
 ******************************************************************************/
package org.eclipse.scout.rt.ui.swt.extension;

public interface ILookAndFeelProperties {

  String PROP_FORM_FIELD_LABEL_WIDTH = "formFieldLabel.Width";
  String PROP_FORM_FIELD_LABEL_ALIGNMENT = "formFieldLabel.alignment";
  String PROP_LOGICAL_GRID_LAYOUT_DEFAULT_COLUMN_WIDTH = "logicalGridLayout.defaultColumnWidth";

  String PROP_LOGICAL_GRID_LAYOUT_ROW_HEIGHT = "logicalGridLayout.rowHeight";
  String PROP_LOGICAL_GRID_LAYOUT_HORIZONTAL_GAP = "logicalGridLayout.horizontalGap";
  String PROP_LOGICAL_GRID_LAYOUT_VERTICAL_GAP = "logicalGridLayout.verticalGap";
  String PROP_FORM_FIELD_ACTIVATION_BUTTON_WIDTH = "formfield.activationButton.width";
  String PROP_FORM_FIELD_ACTIVATION_BUTTON_HEIGHT = "formfield.activationButton.height";
  String PROP_FORM_FIELD_ACTIVATION_BUTTON_WITH_MENU_WIDTH = "formfield.activationButtonWithMenu.width";
  String PROP_PROCESS_BUTTON_HEIGHT = "processButton.height";
  String PROP_PROCESS_BUTTON_MIN_WIDTH = "processButton.minWidth";
  String PROP_PROCESS_BUTTON_MAX_WIDTH = "processButton.maxWidth";
  String PROP_DIALOG_MIN_WIDTH = "dialog.minWidth";
  String PROP_DIALOG_MIN_HEIGHT = "dialog.minHeight";
  String PROP_COLOR_FOREGROUND_DISABLED = "color.forground.disabled";
  String PROP_MESSAGE_BOX_MIN_WIDTH = "messageBox.minWidth";
  String PROP_MESSAGE_BOX_MIN_HEIGHT = "messageBox.minHeight";
  String PROP_TABLE_MOUSE_MOVE_SELECTION_SUPPORT_ENABLED = "table.mouseMoveSelectionSupport.enabled";

  int getScope();

  int getPropertyInt(String name);

  String getPropertyString(String name);

  boolean getPropertyBool(String name);
}
=======
/*******************************************************************************
 * Copyright (c) 2010 BSI Business Systems Integration AG.
 * All rights reserved. This program and the accompanying materials
 * are made available under the terms of the Eclipse Public License v1.0
 * which accompanies this distribution, and is available at
 * http://www.eclipse.org/legal/epl-v10.html
 *
 * Contributors:
 *     BSI Business Systems Integration AG - initial API and implementation
 ******************************************************************************/
package org.eclipse.scout.rt.ui.swt.extension;

public interface ILookAndFeelProperties {

  String PROP_FORM_FIELD_LABEL_WIDTH = "formFieldLabel.Width";
  String PROP_FORM_FIELD_LABEL_ALIGNMENT = "formFieldLabel.alignment";
  String PROP_LOGICAL_GRID_LAYOUT_DEFAULT_COLUMN_WIDTH = "logicalGridLayout.defaultColumnWidth";

  String PROP_LOGICAL_GRID_LAYOUT_ROW_HEIGHT = "logicalGridLayout.rowHeight";
  String PROP_LOGICAL_GRID_LAYOUT_HORIZONTAL_GAP = "logicalGridLayout.horizontalGap";
  String PROP_LOGICAL_GRID_LAYOUT_VERTICAL_GAP = "logicalGridLayout.verticalGap";
  String PROP_FORM_FIELD_ACTIVATION_BUTTON_WIDTH = "formfield.activationButton.width";
  String PROP_FORM_FIELD_ACTIVATION_BUTTON_HEIGHT = "formfield.activationButton.height";
  String PROP_FORM_FIELD_ACTIVATION_BUTTON_WITH_MENU_WIDTH = "formfield.activationButtonWithMenu.width";
  String PROP_PROCESS_BUTTON_HEIGHT = "processButton.height";
  String PROP_PROCESS_BUTTON_MIN_WIDTH = "processButton.minWidth";
  String PROP_PROCESS_BUTTON_MAX_WIDTH = "processButton.maxWidth";
  String PROP_DIALOG_MIN_WIDTH = "dialog.minWidth";
  String PROP_DIALOG_MIN_HEIGHT = "dialog.minHeight";
  String PROP_COLOR_FOREGROUND_DISABLED = "color.forground.disabled";
  String PROP_MESSAGE_BOX_MIN_WIDTH = "messageBox.minWidth";
  String PROP_MESSAGE_BOX_MIN_HEIGHT = "messageBox.minHeight";
  String PROP_TABLE_MOUSE_MOVE_SELECTION_SUPPORT_ENABLED = "table.mouseMoveSelectionSupport.enabled";
  String PROP_TABLE_MULTILINE_TOOLTIP_SUPPORT_ENABLED = "table.multilineTooltipSupport.enabled";

  int getScope();

  int getPropertyInt(String name);

  String getPropertyString(String name);

  boolean getPropertyBool(String name);
}
>>>>>>> 58ffa0d6
<|MERGE_RESOLUTION|>--- conflicted
+++ resolved
@@ -1,47 +1,3 @@
-<<<<<<< HEAD
-/*******************************************************************************
- * Copyright (c) 2010 BSI Business Systems Integration AG.
- * All rights reserved. This program and the accompanying materials
- * are made available under the terms of the Eclipse Public License v1.0
- * which accompanies this distribution, and is available at
- * http://www.eclipse.org/legal/epl-v10.html
- *
- * Contributors:
- *     BSI Business Systems Integration AG - initial API and implementation
- ******************************************************************************/
-package org.eclipse.scout.rt.ui.swt.extension;
-
-public interface ILookAndFeelProperties {
-
-  String PROP_FORM_FIELD_LABEL_WIDTH = "formFieldLabel.Width";
-  String PROP_FORM_FIELD_LABEL_ALIGNMENT = "formFieldLabel.alignment";
-  String PROP_LOGICAL_GRID_LAYOUT_DEFAULT_COLUMN_WIDTH = "logicalGridLayout.defaultColumnWidth";
-
-  String PROP_LOGICAL_GRID_LAYOUT_ROW_HEIGHT = "logicalGridLayout.rowHeight";
-  String PROP_LOGICAL_GRID_LAYOUT_HORIZONTAL_GAP = "logicalGridLayout.horizontalGap";
-  String PROP_LOGICAL_GRID_LAYOUT_VERTICAL_GAP = "logicalGridLayout.verticalGap";
-  String PROP_FORM_FIELD_ACTIVATION_BUTTON_WIDTH = "formfield.activationButton.width";
-  String PROP_FORM_FIELD_ACTIVATION_BUTTON_HEIGHT = "formfield.activationButton.height";
-  String PROP_FORM_FIELD_ACTIVATION_BUTTON_WITH_MENU_WIDTH = "formfield.activationButtonWithMenu.width";
-  String PROP_PROCESS_BUTTON_HEIGHT = "processButton.height";
-  String PROP_PROCESS_BUTTON_MIN_WIDTH = "processButton.minWidth";
-  String PROP_PROCESS_BUTTON_MAX_WIDTH = "processButton.maxWidth";
-  String PROP_DIALOG_MIN_WIDTH = "dialog.minWidth";
-  String PROP_DIALOG_MIN_HEIGHT = "dialog.minHeight";
-  String PROP_COLOR_FOREGROUND_DISABLED = "color.forground.disabled";
-  String PROP_MESSAGE_BOX_MIN_WIDTH = "messageBox.minWidth";
-  String PROP_MESSAGE_BOX_MIN_HEIGHT = "messageBox.minHeight";
-  String PROP_TABLE_MOUSE_MOVE_SELECTION_SUPPORT_ENABLED = "table.mouseMoveSelectionSupport.enabled";
-
-  int getScope();
-
-  int getPropertyInt(String name);
-
-  String getPropertyString(String name);
-
-  boolean getPropertyBool(String name);
-}
-=======
 /*******************************************************************************
  * Copyright (c) 2010 BSI Business Systems Integration AG.
  * All rights reserved. This program and the accompanying materials
@@ -84,5 +40,4 @@
   String getPropertyString(String name);
 
   boolean getPropertyBool(String name);
-}
->>>>>>> 58ffa0d6
+}