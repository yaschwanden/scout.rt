--- conflicted
+++ resolved
@@ -1,4 +1,3 @@
-<<<<<<< HEAD
 <?xml version='1.0' encoding='UTF-8'?>
 <!-- Schema file written by PDE -->
 <schema targetNamespace="org.eclipse.scout.rt.ui.swt" xmlns="http://www.w3.org/2001/XMLSchema">
@@ -25,21 +24,21 @@
          <attribute name="point" type="string" use="required">
             <annotation>
                <documentation>
-                  
+
                </documentation>
             </annotation>
          </attribute>
          <attribute name="id" type="string">
             <annotation>
                <documentation>
-                  
+
                </documentation>
             </annotation>
          </attribute>
          <attribute name="name" type="string">
             <annotation>
                <documentation>
-                  
+
                </documentation>
                <appInfo>
                   <meta.attribute translatable="true"/>
@@ -85,7 +84,7 @@
          <attribute name="name" use="required">
             <annotation>
                <documentation>
-                  
+
                </documentation>
             </annotation>
             <simpleType>
@@ -126,13 +125,15 @@
                   </enumeration>
                   <enumeration value="table.mouseMoveSelectionSupport.enabled">
                   </enumeration>
+                  <enumeration value="table.multilineTooltipSupport.enabled">
+                  </enumeration>
                </restriction>
             </simpleType>
          </attribute>
          <attribute name="value" type="string" use="required">
             <annotation>
                <documentation>
-                  
+
                </documentation>
             </annotation>
          </attribute>
@@ -186,7 +187,7 @@
          <attribute name="color" type="string">
             <annotation>
                <documentation>
-                  
+
                </documentation>
             </annotation>
          </attribute>
@@ -198,7 +199,7 @@
          <attribute name="color" type="string">
             <annotation>
                <documentation>
-                  
+
                </documentation>
             </annotation>
          </attribute>
@@ -210,7 +211,7 @@
          <attribute name="font" type="string">
             <annotation>
                <documentation>
-                  
+
                </documentation>
             </annotation>
          </attribute>
@@ -222,7 +223,7 @@
          <attribute name="placement" use="required">
             <annotation>
                <documentation>
-                  
+
                </documentation>
             </annotation>
             <simpleType>
@@ -274,284 +275,4 @@
    </annotation>
 
 
-</schema>
-=======
-<?xml version='1.0' encoding='UTF-8'?>
-<!-- Schema file written by PDE -->
-<schema targetNamespace="org.eclipse.scout.rt.ui.swt" xmlns="http://www.w3.org/2001/XMLSchema">
-<annotation>
-      <appInfo>
-         <meta.schema plugin="org.eclipse.scout.rt.ui.swt" id="lookAndFeel" name="Look and feel"/>
-      </appInfo>
-      <documentation>
-         [Enter description of this extension point.]
-      </documentation>
-   </annotation>
-
-   <element name="extension">
-      <annotation>
-         <appInfo>
-            <meta.element />
-         </appInfo>
-      </annotation>
-      <complexType>
-         <sequence minOccurs="0" maxOccurs="1">
-            <element ref="decorations" minOccurs="0" maxOccurs="1"/>
-            <element ref="properties" minOccurs="0" maxOccurs="1"/>
-         </sequence>
-         <attribute name="point" type="string" use="required">
-            <annotation>
-               <documentation>
-
-               </documentation>
-            </annotation>
-         </attribute>
-         <attribute name="id" type="string">
-            <annotation>
-               <documentation>
-
-               </documentation>
-            </annotation>
-         </attribute>
-         <attribute name="name" type="string">
-            <annotation>
-               <documentation>
-
-               </documentation>
-               <appInfo>
-                  <meta.attribute translatable="true"/>
-               </appInfo>
-            </annotation>
-         </attribute>
-      </complexType>
-   </element>
-
-   <element name="properties">
-      <complexType>
-         <sequence minOccurs="1" maxOccurs="unbounded">
-            <element ref="property"/>
-         </sequence>
-         <attribute name="scope" use="required">
-            <annotation>
-               <documentation>
-                  Specifies the scope for which the properties should be valid. The following values are possible:
-&lt;ul&gt;
-  &lt;li&gt;
-  &lt;b&gt;default:&lt;/b&gt; Indicates that the properties are used as default. This scope is typcially used by scout and should not be set by the application.
-  &lt;/li&gt;
-  &lt;li&gt;
-  &lt;b&gt;global:&lt;/b&gt; Indicates that the properties have a global scope. Properties with global scope override default properties.
-  &lt;/li&gt;
-&lt;/ul&gt;
-               </documentation>
-            </annotation>
-            <simpleType>
-               <restriction base="string">
-                  <enumeration value="global">
-                  </enumeration>
-                  <enumeration value="default">
-                  </enumeration>
-               </restriction>
-            </simpleType>
-         </attribute>
-      </complexType>
-   </element>
-
-   <element name="property">
-      <complexType>
-         <attribute name="name" use="required">
-            <annotation>
-               <documentation>
-
-               </documentation>
-            </annotation>
-            <simpleType>
-               <restriction base="string">
-                  <enumeration value="dialog.minWidth">
-                  </enumeration>
-                  <enumeration value="dialog.minHeight">
-                  </enumeration>
-                  <enumeration value="formFieldLabel.Width">
-                  </enumeration>
-                  <enumeration value="logicalGridLayout.defaultColumnWidth">
-                  </enumeration>
-                  <enumeration value="logicalGridLayout.rowHeight">
-                  </enumeration>
-                  <enumeration value="logicalGridLayout.horizontalGap">
-                  </enumeration>
-                  <enumeration value="logicalGridLayout.verticalGap">
-                  </enumeration>
-                  <enumeration value="formfield.activationButton.width">
-                  </enumeration>
-                  <enumeration value="formfield.activationButtonWithMenu.width">
-                  </enumeration>
-                  <enumeration value="formfield.activationButton.height">
-                  </enumeration>
-                  <enumeration value="processButton.height">
-                  </enumeration>
-                  <enumeration value="processButton.minWidth">
-                  </enumeration>
-                  <enumeration value="processButton.maxWidth">
-                  </enumeration>
-                  <enumeration value="color.forground.disabled">
-                  </enumeration>
-                  <enumeration value="formFieldLabel.alignment">
-                  </enumeration>
-                  <enumeration value="messageBox.minWidth">
-                  </enumeration>
-                  <enumeration value="messageBox.minHeight">
-                  </enumeration>
-                  <enumeration value="table.mouseMoveSelectionSupport.enabled">
-                  </enumeration>
-                  <enumeration value="table.multilineTooltipSupport.enabled">
-                  </enumeration>
-               </restriction>
-            </simpleType>
-         </attribute>
-         <attribute name="value" type="string" use="required">
-            <annotation>
-               <documentation>
-
-               </documentation>
-            </annotation>
-         </attribute>
-      </complexType>
-   </element>
-
-   <element name="decorations">
-      <complexType>
-         <sequence minOccurs="0" maxOccurs="1">
-            <element ref="mandatory" minOccurs="0" maxOccurs="1"/>
-         </sequence>
-         <attribute name="scope" use="required">
-            <annotation>
-               <documentation>
-                  Specifies the scope for which the decorations should be valid. The following values are possible:
-&lt;ul&gt;
-  &lt;li&gt;
-  &lt;b&gt;default:&lt;/b&gt; Indicates that the decorations are used as default. This scope is typcially used by scout and should not be set by the application.
-  &lt;/li&gt;
-  &lt;li&gt;
-  &lt;b&gt;global:&lt;/b&gt; Indicates that the decorations have a global scope. Decorations with global scope override default decorations.
-  &lt;/li&gt;
-&lt;/ul&gt;
-               </documentation>
-            </annotation>
-            <simpleType>
-               <restriction base="string">
-                  <enumeration value="global">
-                  </enumeration>
-                  <enumeration value="default">
-                  </enumeration>
-               </restriction>
-            </simpleType>
-         </attribute>
-      </complexType>
-   </element>
-
-   <element name="mandatory">
-      <complexType>
-         <sequence minOccurs="0" maxOccurs="1">
-            <element ref="fieldBackground" minOccurs="0" maxOccurs="1"/>
-            <element ref="labelFont" minOccurs="0" maxOccurs="1"/>
-            <element ref="labelTextColor"/>
-            <element ref="starMarker" minOccurs="0" maxOccurs="1"/>
-         </sequence>
-      </complexType>
-   </element>
-
-   <element name="fieldBackground">
-      <complexType>
-         <attribute name="color" type="string">
-            <annotation>
-               <documentation>
-
-               </documentation>
-            </annotation>
-         </attribute>
-      </complexType>
-   </element>
-
-   <element name="labelTextColor">
-      <complexType>
-         <attribute name="color" type="string">
-            <annotation>
-               <documentation>
-
-               </documentation>
-            </annotation>
-         </attribute>
-      </complexType>
-   </element>
-
-   <element name="labelFont">
-      <complexType>
-         <attribute name="font" type="string">
-            <annotation>
-               <documentation>
-
-               </documentation>
-            </annotation>
-         </attribute>
-      </complexType>
-   </element>
-
-   <element name="starMarker">
-      <complexType>
-         <attribute name="placement" use="required">
-            <annotation>
-               <documentation>
-
-               </documentation>
-            </annotation>
-            <simpleType>
-               <restriction base="string">
-                  <enumeration value="beforeLabel">
-                  </enumeration>
-                  <enumeration value="afterLabel">
-                  </enumeration>
-               </restriction>
-            </simpleType>
-         </attribute>
-      </complexType>
-   </element>
-
-   <annotation>
-      <appInfo>
-         <meta.section type="since"/>
-      </appInfo>
-      <documentation>
-         [Enter the first release in which this extension point appears.]
-      </documentation>
-   </annotation>
-
-   <annotation>
-      <appInfo>
-         <meta.section type="examples"/>
-      </appInfo>
-      <documentation>
-         [Enter extension point usage example here.]
-      </documentation>
-   </annotation>
-
-   <annotation>
-      <appInfo>
-         <meta.section type="apiinfo"/>
-      </appInfo>
-      <documentation>
-         [Enter API information here.]
-      </documentation>
-   </annotation>
-
-   <annotation>
-      <appInfo>
-         <meta.section type="implementation"/>
-      </appInfo>
-      <documentation>
-         [Enter information about supplied implementation of this extension point.]
-      </documentation>
-   </annotation>
-
-
-</schema>
->>>>>>> 58ffa0d6
+</schema>