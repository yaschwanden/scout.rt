/*******************************************************************************
 * Copyright (c) 2010-2015 BSI Business Systems Integration AG.
 * All rights reserved. This program and the accompanying materials
 * are made available under the terms of the Eclipse Public License v1.0
 * which accompanies this distribution, and is available at
 * http://www.eclipse.org/legal/epl-v10.html
 *
 * Contributors:
 *     BSI Business Systems Integration AG - initial API and implementation
 ******************************************************************************/
package org.eclipse.scout.rt.client.ui.action.tool;

import org.eclipse.scout.rt.client.extension.ui.action.tool.IToolButtonExtension;
import org.eclipse.scout.rt.client.ui.action.menu.AbstractMenu;
import org.eclipse.scout.rt.client.ui.action.menu.IMenu;

<<<<<<< HEAD
public abstract class AbstractToolButton extends AbstractMenu implements IMenu {
=======
/**
 * @deprecated use {@link AbstractMenu} instead, will be removed in Scout 6.1
 */
@Deprecated
@SuppressWarnings("deprecation")
public abstract class AbstractToolButton extends AbstractMenu implements IToolButton {
>>>>>>> 7dc89f42

  public AbstractToolButton() {
    super();
  }

  public AbstractToolButton(boolean callInitializer) {
    super(callInitializer);
  }

  protected static class LocalToolButtonExtension<OWNER extends AbstractToolButton> extends LocalMenuExtension<OWNER> implements IToolButtonExtension<OWNER> {

    public LocalToolButtonExtension(OWNER owner) {
      super(owner);
    }
  }

  @Override
  protected IToolButtonExtension<? extends AbstractToolButton> createLocalExtension() {
    return new LocalToolButtonExtension<AbstractToolButton>(this);
  }
}<|MERGE_RESOLUTION|>--- conflicted
+++ resolved
@@ -14,16 +14,11 @@
 import org.eclipse.scout.rt.client.ui.action.menu.AbstractMenu;
 import org.eclipse.scout.rt.client.ui.action.menu.IMenu;
 
-<<<<<<< HEAD
-public abstract class AbstractToolButton extends AbstractMenu implements IMenu {
-=======
 /**
  * @deprecated use {@link AbstractMenu} instead, will be removed in Scout 6.1
  */
 @Deprecated
-@SuppressWarnings("deprecation")
 public abstract class AbstractToolButton extends AbstractMenu implements IToolButton {
->>>>>>> 7dc89f42
 
   public AbstractToolButton() {
     super();
