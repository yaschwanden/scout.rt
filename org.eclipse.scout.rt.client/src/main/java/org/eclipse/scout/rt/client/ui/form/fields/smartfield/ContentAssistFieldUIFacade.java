--- conflicted
+++ resolved
@@ -109,6 +109,11 @@
     LOG.debug("acceptProposalFromUI text={} chooser={} forceClose={}", text, chooser, forceClose);
 
     if (chooser) {
+      // last line of defense: normally the UI prevents this kind of request, but you never know...
+      if (!m_field.isProposalChooserRegistered()) {
+        LOG.debug("acceptProposalFromUI: UI says chooser is open, but the chooser has been unregistered on the model");
+        return;
+      }
       handleChangedDisplaytext(text, forceClose);
     }
     else {
@@ -116,34 +121,11 @@
     }
   }
 
-<<<<<<< HEAD
-      // last line of defense: normally the UI prevents this kind of request, but you never know...
-      if (!m_field.isProposalChooserRegistered()) {
-        LOG.debug("acceptProposalFromUI: UI says chooser is open, but the chooser has been unregistered on the model");
-        return;
-      }
-
-      // When the proposal chooser is open, we must check if the display-text has changed
-      // since the last search. When it has changed, we cannot use the accepted proposal
-      // and must perform the lookup again instead. This prevents issues as described in
-      // ticket #162961:
-      // - User types 'Ja' -> matches a lookup-row 'Ja'
-      // - User types an additional 'x' and presses tab -> display-text is now 'Jax'
-      // - the model accepts the lookup-row 'Ja', but the display-text in the UI is still 'Jax'
-      //   and the field looks valid, which is wrong
-      boolean acceptByLookupRow = true;
-      String searchText = toSearchText(text);
-      String lastSearchText = m_field.getProposalChooser().getSearchText();
-      if (lastSearchText != null && !lastSearchText.equals(m_field.getWildcard())) {
-        acceptByLookupRow = CompareUtility.equals(searchText, lastSearchText);
-      }
-=======
   protected void openProposalChooser(String text) {
     // perform lookup by display text
     boolean openProposalChooser = acceptByDisplayText(text);
     openProposalChooserIfNotOpenYet(openProposalChooser, text);
   }
->>>>>>> c3590f60
 
   protected void handleChangedDisplaytext(String text, boolean forceClose) {
     // When the proposal chooser is open, we must check if the display-text has changed
