--- conflicted
+++ resolved
@@ -877,17 +877,6 @@
     return StringUtility.isNullOrEmpty(text) ? getWildcard() : text;
   }
 
-<<<<<<< HEAD
-  @Override
-  public void doSearch(String text, boolean selectCurrentValue, boolean synchronous) {
-    if (isProposalChooserRegistered()) {
-      getProposalChooser().setStatus(new Status(ScoutTexts.get("searchingProposals"), IStatus.OK));
-    }
-    getLookupRowFetcher().update(toSearchText(text), selectCurrentValue, synchronous);
-  }
-
-=======
->>>>>>> 078e92e6
   public void setCurrentLookupRow(ILookupRow<LOOKUP_KEY> row) {
     m_currentLookupRow = row;
   }
