--- conflicted
+++ resolved
@@ -1,4 +1,3 @@
-<<<<<<< HEAD
 /*******************************************************************************
  * Copyright (c) 2010 BSI Business Systems Integration AG.
  * All rights reserved. This program and the accompanying materials
@@ -139,7 +138,8 @@
 
   private Class<? extends IMenu>[] getConfiguredMenus() {
     Class[] dca = ConfigurationUtility.getDeclaredPublicClasses(getClass());
-    return ConfigurationUtility.sortFilteredClassesByOrderAnnotation(dca, IMenu.class);
+    Class<IMenu>[] foca = ConfigurationUtility.sortFilteredClassesByOrderAnnotation(dca, IMenu.class);
+    return ConfigurationUtility.removeReplacedClasses(foca);
   }
 
   @Override
@@ -482,491 +482,4 @@
 
   }// end private class
 
-}
-=======
-/*******************************************************************************
- * Copyright (c) 2010 BSI Business Systems Integration AG.
- * All rights reserved. This program and the accompanying materials
- * are made available under the terms of the Eclipse Public License v1.0
- * which accompanies this distribution, and is available at
- * http://www.eclipse.org/legal/epl-v10.html
- *
- * Contributors:
- *     BSI Business Systems Integration AG - initial API and implementation
- ******************************************************************************/
-package org.eclipse.scout.rt.client.ui.form.fields.imagebox;
-
-import java.util.ArrayList;
-import java.util.EventListener;
-import java.util.List;
-
-import org.eclipse.scout.commons.ConfigurationUtility;
-import org.eclipse.scout.commons.EventListenerList;
-import org.eclipse.scout.commons.annotations.ConfigOperation;
-import org.eclipse.scout.commons.annotations.ConfigProperty;
-import org.eclipse.scout.commons.annotations.ConfigPropertyValue;
-import org.eclipse.scout.commons.annotations.Order;
-import org.eclipse.scout.commons.dnd.TransferObject;
-import org.eclipse.scout.commons.exception.ProcessingException;
-import org.eclipse.scout.commons.logger.IScoutLogger;
-import org.eclipse.scout.commons.logger.ScoutLogManager;
-import org.eclipse.scout.rt.client.ui.action.menu.IMenu;
-import org.eclipse.scout.rt.client.ui.form.fields.AbstractFormField;
-import org.eclipse.scout.rt.shared.data.basic.AffineTransformSpec;
-import org.eclipse.scout.rt.shared.data.basic.BoundsSpec;
-
-public abstract class AbstractImageField extends AbstractFormField implements IImageField {
-  private static final IScoutLogger LOG = ScoutLogManager.getLogger(AbstractImageField.class);
-
-  private IImageFieldUIFacade m_uiFacade;
-  private final EventListenerList m_listenerList = new EventListenerList();
-  private IMenu[] m_menus;
-  private double m_zoomDelta;
-  private double m_panDelta;
-  private double m_rotateDelta;
-
-  public AbstractImageField() {
-    this(true);
-  }
-
-  public AbstractImageField(boolean callInitializer) {
-    super(callInitializer);
-  }
-
-  @ConfigPropertyValue("0")
-  @Override
-  protected int getConfiguredVerticalAlignment() {
-    return 0;
-  }
-
-  @ConfigPropertyValue("0")
-  @Override
-  protected int getConfiguredHorizontalAlignment() {
-    return 0;
-  }
-
-  @ConfigProperty(ConfigProperty.ICON_ID)
-  @Order(300)
-  @ConfigPropertyValue("null")
-  protected String getConfiguredImageId() {
-    return null;
-  }
-
-  @ConfigProperty(ConfigProperty.BOOLEAN)
-  @Order(310)
-  @ConfigPropertyValue("true")
-  protected boolean getConfiguredFocusVisible() {
-    return true;
-  }
-
-  @ConfigProperty(ConfigProperty.BOOLEAN)
-  @Order(320)
-  @ConfigPropertyValue("null")
-  protected boolean getConfiguredAutoFit() {
-    return false;
-  }
-
-  @ConfigProperty(ConfigProperty.DOUBLE)
-  @Order(330)
-  @ConfigPropertyValue("1.25")
-  protected double getConfiguredZoomDelta() {
-    return 1.25;
-  }
-
-  @ConfigProperty(ConfigProperty.DOUBLE)
-  @Order(340)
-  @ConfigPropertyValue("10")
-  protected double getConfiguredPanDelta() {
-    return 10;
-  }
-
-  /**
-   * in degrees 0..360
-   */
-  @ConfigProperty(ConfigProperty.DOUBLE)
-  @Order(350)
-  @ConfigPropertyValue("10")
-  protected double getConfiguredRotateDelta() {
-    return 10;
-  }
-
-  @ConfigProperty(ConfigProperty.BOOLEAN)
-  @Order(360)
-  @ConfigPropertyValue("false")
-  protected boolean getConfiguredScrollBarEnabled() {
-    return false;
-  }
-
-  @ConfigProperty(ConfigProperty.DRAG_AND_DROP_TYPE)
-  @Order(400)
-  @ConfigPropertyValue("0")
-  protected int getConfiguredDropType() {
-    return 0;
-  }
-
-  @ConfigProperty(ConfigProperty.DRAG_AND_DROP_TYPE)
-  @Order(410)
-  @ConfigPropertyValue("0")
-  protected int getConfiguredDragType() {
-    return 0;
-  }
-
-  @ConfigOperation
-  @Order(500)
-  protected TransferObject execDragRequest() throws ProcessingException {
-    return null;
-  }
-
-  @ConfigOperation
-  @Order(510)
-  protected void execDropRequest(TransferObject transferObject) throws ProcessingException {
-  }
-
-  private Class<? extends IMenu>[] getConfiguredMenus() {
-    Class[] dca = ConfigurationUtility.getDeclaredPublicClasses(getClass());
-    Class<IMenu>[] foca = ConfigurationUtility.sortFilteredClassesByOrderAnnotation(dca, IMenu.class);
-    return ConfigurationUtility.removeReplacedClasses(foca);
-  }
-
-  @Override
-  protected void initConfig() {
-    m_uiFacade = new P_UIFacade();
-    super.initConfig();
-    setImageTransform(new AffineTransformSpec());
-    setAutoFit(getConfiguredAutoFit());
-    setFocusVisible(getConfiguredFocusVisible());
-    setImageId(getConfiguredImageId());
-    setPanDelta(getConfiguredPanDelta());
-    setRotateDelta(getConfiguredRotateDelta());
-    setZoomDelta(getConfiguredZoomDelta());
-    setDragType(getConfiguredDragType());
-    setDropType(getConfiguredDropType());
-    setScrollBarEnabled(getConfiguredScrollBarEnabled());
-    // menus
-    ArrayList<IMenu> menuList = new ArrayList<IMenu>();
-    Class<? extends IMenu>[] a = getConfiguredMenus();
-    for (int i = 0; i < a.length; i++) {
-      try {
-        IMenu menu = ConfigurationUtility.newInnerInstance(this, a[i]);
-        menuList.add(menu);
-      }
-      catch (Exception e) {
-        LOG.warn(null, e);
-      }
-    }
-    try {
-      injectMenusInternal(menuList);
-    }
-    catch (Exception e) {
-      LOG.error("error occured while dynamically contributing menus.", e);
-    }
-    m_menus = menuList.toArray(new IMenu[0]);
-  }
-
-  /**
-   * Override this internal method only in order to make use of dynamic menus<br>
-   * Used to manage menu list and add/remove menus
-   * 
-   * @param menuList
-   *          live and mutable list of configured menus
-   */
-  protected void injectMenusInternal(List<IMenu> menuList) {
-  }
-
-  /*
-   * Runtime
-   */
-
-  /**
-   * model observer
-   */
-
-  @Override
-  public void addImageFieldListener(ImageFieldListener listener) {
-    m_listenerList.add(ImageFieldListener.class, listener);
-  }
-
-  @Override
-  public void removeImageFieldListener(ImageFieldListener listener) {
-    m_listenerList.remove(ImageFieldListener.class, listener);
-  }
-
-  private void fireZoomRectangle(BoundsSpec r) {
-    fireImageBoxEventInternal(new ImageFieldEvent(this, ImageFieldEvent.TYPE_ZOOM_RECTANGLE, r));
-  }
-
-  private void fireAutoFit() {
-    fireImageBoxEventInternal(new ImageFieldEvent(this, ImageFieldEvent.TYPE_AUTO_FIT));
-  }
-
-  private IMenu[] firePopup() {
-    ImageFieldEvent e = new ImageFieldEvent(this, ImageFieldEvent.TYPE_POPUP);
-    // single observer for table-owned menus
-    IMenu[] a = getMenus();
-    for (int i = 0; i < a.length; i++) {
-      IMenu m = a[i];
-      m.prepareAction();
-      if (m.isVisible()) {
-        e.addPopupMenu(m);
-      }
-    }
-    fireImageBoxEventInternal(e);
-    return e.getPopupMenus();
-  }
-
-  private void fireImageBoxEventInternal(ImageFieldEvent e) {
-    EventListener[] a = m_listenerList.getListeners(ImageFieldListener.class);
-    if (a != null) {
-      for (int i = 0; i < a.length; i++) {
-        ((ImageFieldListener) a[i]).imageFieldChanged(e);
-      }
-    }
-  }
-
-  @Override
-  public Object getImage() {
-    return propertySupport.getProperty(PROP_IMAGE);
-  }
-
-  @Override
-  public void setImage(Object imgObj) {
-    propertySupport.setProperty(PROP_IMAGE, imgObj);
-  }
-
-  @Override
-  public String getImageId() {
-    return propertySupport.getPropertyString(PROP_IMAGE_ID);
-  }
-
-  @Override
-  public void setImageId(String imageId) {
-    propertySupport.setPropertyString(PROP_IMAGE_ID, imageId);
-  }
-
-  @Override
-  public IMenu[] getMenus() {
-    return m_menus;
-  }
-
-  @Override
-  public double getZoomDeltaValue() {
-    return m_zoomDelta;
-  }
-
-  @Override
-  public void setZoomDelta(double d) {
-    m_zoomDelta = d;
-  }
-
-  @Override
-  public double getPanDelta() {
-    return m_panDelta;
-  }
-
-  @Override
-  public void setPanDelta(double d) {
-    m_panDelta = d;
-  }
-
-  @Override
-  public double getRotateDelta() {
-    return m_rotateDelta;
-  }
-
-  @Override
-  public void setRotateDelta(double deg) {
-    m_rotateDelta = deg;
-  }
-
-  @Override
-  public void setRotateDeltaInRadians(double rad) {
-    setRotateDelta(Math.toDegrees(rad));
-  }
-
-  @Override
-  public AffineTransformSpec getImageTransform() {
-    return new AffineTransformSpec((AffineTransformSpec) propertySupport.getProperty(PROP_IMAGE_TRANSFORM));
-  }
-
-  @Override
-  public void setImageTransform(AffineTransformSpec t) {
-    propertySupport.setProperty(PROP_IMAGE_TRANSFORM, new AffineTransformSpec(t));
-  }
-
-  @Override
-  public boolean isFocusVisible() {
-    return propertySupport.getPropertyBool(PROP_FOCUS_VISIBLE);
-  }
-
-  @Override
-  public void setFocusVisible(boolean b) {
-    propertySupport.setPropertyBool(PROP_FOCUS_VISIBLE, b);
-  }
-
-  @Override
-  public BoundsSpec getAnalysisRectangle() {
-    return (BoundsSpec) propertySupport.getProperty(PROP_ANALYSIS_RECTANGLE);
-  }
-
-  @Override
-  public void setAnalysisRectangle(BoundsSpec rect) {
-    propertySupport.setProperty(PROP_ANALYSIS_RECTANGLE, rect);
-  }
-
-  @Override
-  public void setAnalysisRectangle(int x, int y, int w, int h) {
-    setAnalysisRectangle(new BoundsSpec(x, y, w, h));
-  }
-
-  @Override
-  public boolean isAutoFit() {
-    return propertySupport.getPropertyBool(PROP_AUTO_FIT);
-  }
-
-  @Override
-  public void setAutoFit(boolean b) {
-    propertySupport.setPropertyBool(PROP_AUTO_FIT, b);
-  }
-
-  @Override
-  public boolean isScrollBarEnabled() {
-    return propertySupport.getPropertyBool(PROP_SCROLL_BAR_ENABLED);
-  }
-
-  @Override
-  public void setScrollBarEnabled(boolean b) {
-    propertySupport.setPropertyBool(PROP_SCROLL_BAR_ENABLED, b);
-  }
-
-  @Override
-  public void setDragType(int dragType) {
-    propertySupport.setPropertyInt(PROP_DRAG_TYPE, dragType);
-  }
-
-  @Override
-  public int getDragType() {
-    return propertySupport.getPropertyInt(PROP_DRAG_TYPE);
-  }
-
-  @Override
-  public void setDropType(int dropType) {
-    propertySupport.setPropertyInt(PROP_DROP_TYPE, dropType);
-  }
-
-  @Override
-  public int getDropType() {
-    return propertySupport.getPropertyInt(PROP_DROP_TYPE);
-  }
-
-  @Override
-  public byte[] getByteArrayValue() {
-    Object value = getImage();
-    byte[] b = null;
-    if (value instanceof byte[]) {
-      b = (byte[]) value;
-    }
-    return b;
-  }
-
-  @Override
-  public void doAutoFit() {
-    fireAutoFit();
-  }
-
-  @Override
-  public void doZoomRectangle(int x, int y, int w, int h) {
-    fireZoomRectangle(new BoundsSpec(x, y, w, h));
-  }
-
-  @Override
-  public void doPan(double dx, double dy) {
-    AffineTransformSpec t = getImageTransform();
-    t.dx = dx;
-    t.dy = dy;
-    setImageTransform(t);
-  }
-
-  @Override
-  public void doRelativePan(double dx, double dy) {
-    AffineTransformSpec t = getImageTransform();
-    t.dx = t.dx + dx;
-    t.dy = t.dy + dy;
-    setImageTransform(t);
-  }
-
-  @Override
-  public void doZoom(double fx, double fy) {
-    AffineTransformSpec t = getImageTransform();
-    t.sx = fx;
-    t.sy = fy;
-    setImageTransform(t);
-  }
-
-  @Override
-  public void doRelativeZoom(double fx, double fy) {
-    AffineTransformSpec t = getImageTransform();
-    t.sx = t.sx * fx;
-    t.sy = t.sy * fy;
-    setImageTransform(t);
-  }
-
-  @Override
-  public void doRotate(double angle) {
-    AffineTransformSpec t = getImageTransform();
-    t.angle = angle;
-    setImageTransform(t);
-  }
-
-  @Override
-  public void doRelativeRotate(double angleInDegrees) {
-    AffineTransformSpec t = getImageTransform();
-    t.angle = t.angle + Math.toRadians(angleInDegrees);
-    setImageTransform(t);
-  }
-
-  /*
-   * UI accessible
-   */
-  @Override
-  public IImageFieldUIFacade getUIFacade() {
-    return m_uiFacade;
-  }
-
-  private class P_UIFacade implements IImageFieldUIFacade {
-
-    @Override
-    public void setImageTransformFromUI(AffineTransformSpec t) {
-      setImageTransform(t);
-    }
-
-    @Override
-    public IMenu[] firePopupFromUI() {
-      return firePopup();
-    }
-
-    @Override
-    public TransferObject fireDragRequestFromUI() {
-      TransferObject t = null;
-      try {
-        t = execDragRequest();
-      }
-      catch (ProcessingException e) {
-        LOG.warn(null, e);
-      }
-      return t;
-    }
-
-    @Override
-    public void fireDropActionFromUi(TransferObject scoutTransferable) {
-      try {
-        execDropRequest(scoutTransferable);
-      }
-      catch (ProcessingException e) {
-        LOG.warn(null, e);
-      }
-    }
-
-  }// end private class
-
-}
->>>>>>> 9ae2a80a
+}