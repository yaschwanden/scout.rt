<<<<<<< HEAD
/*******************************************************************************
 * Copyright (c) 2010 BSI Business Systems Integration AG.
 * All rights reserved. This program and the accompanying materials
 * are made available under the terms of the Eclipse Public License v1.0
 * which accompanies this distribution, and is available at
 * http://www.eclipse.org/legal/epl-v10.html
 *
 * Contributors:
 *     BSI Business Systems Integration AG - initial API and implementation
 ******************************************************************************/
package org.eclipse.scout.rt.client.ui.basic.calendar;

import java.beans.PropertyChangeEvent;
import java.beans.PropertyChangeListener;
import java.util.ArrayList;
import java.util.Collection;
import java.util.Collections;
import java.util.Date;
import java.util.EventListener;
import java.util.HashMap;
import java.util.HashSet;
import java.util.LinkedList;
import java.util.List;
import java.util.Map;
import java.util.Set;
import java.util.TreeMap;

import org.eclipse.scout.commons.CompositeObject;
import org.eclipse.scout.commons.ConfigurationUtility;
import org.eclipse.scout.commons.DateUtility;
import org.eclipse.scout.commons.EventListenerList;
import org.eclipse.scout.commons.StringUtility;
import org.eclipse.scout.commons.annotations.ConfigOperation;
import org.eclipse.scout.commons.annotations.ConfigProperty;
import org.eclipse.scout.commons.annotations.ConfigPropertyValue;
import org.eclipse.scout.commons.annotations.Order;
import org.eclipse.scout.commons.beans.AbstractPropertyObserver;
import org.eclipse.scout.commons.exception.ProcessingException;
import org.eclipse.scout.commons.logger.IScoutLogger;
import org.eclipse.scout.commons.logger.ScoutLogManager;
import org.eclipse.scout.rt.client.ui.action.menu.IMenu;
import org.eclipse.scout.rt.client.ui.basic.calendar.provider.ICalendarItemProvider;
import org.eclipse.scout.rt.client.ui.basic.cell.Cell;
import org.eclipse.scout.rt.shared.services.common.calendar.ICalendarItem;
import org.eclipse.scout.rt.shared.services.common.exceptionhandler.IExceptionHandlerService;
import org.eclipse.scout.service.SERVICES;

/**
 * {@link ICalendarItemProducer} are defined as inner classes<br>
 */
public abstract class AbstractCalendar extends AbstractPropertyObserver implements ICalendar {
  private static final IScoutLogger LOG = ScoutLogManager.getLogger(AbstractCalendar.class);

  private boolean m_initialized;
  private IMenu[] m_menus;
  private ICalendarItemProvider[] m_providers;
  private final HashMap<Class<? extends ICalendarItemProvider>, Collection<CalendarComponent>> m_componentsByProvider;
  private ICalendarUIFacade m_uiFacade;
  private int m_calendarChanging;
  private final DateTimeFormatFactory m_dateTimeFormatFactory;
  private ArrayList<CalendarEvent> m_calendarEventBuffer;
  private final EventListenerList m_listenerList;

  public AbstractCalendar() {
    this(true);
  }

  public AbstractCalendar(boolean callInitializer) {
    m_calendarEventBuffer = new ArrayList<CalendarEvent>();
    m_listenerList = new EventListenerList();
    m_dateTimeFormatFactory = new DateTimeFormatFactory();
    m_componentsByProvider = new HashMap<Class<? extends ICalendarItemProvider>, Collection<CalendarComponent>>();
    if (callInitializer) {
      initConfig();
    }
  }

  protected void callInitializer() {
    if (!m_initialized) {
      initConfig();
      m_initialized = true;
    }
  }

  /*
   * Configuration
   */
  @ConfigProperty(ConfigProperty.TEXT)
  @Order(10)
  @ConfigPropertyValue("null")
  protected String getConfiguredTitle() {
    return null;
  }

  private Class<? extends ICalendarItemProvider>[] getConfiguredProducers() {
    Class[] dca = ConfigurationUtility.getDeclaredPublicClasses(getClass());
    return ConfigurationUtility.sortFilteredClassesByOrderAnnotation(dca, ICalendarItemProvider.class);
  }

  private Class<? extends IMenu>[] getConfiguredMenus() {
    Class[] dca = ConfigurationUtility.getDeclaredPublicClasses(getClass());
    return ConfigurationUtility.sortFilteredClassesByOrderAnnotation(dca, IMenu.class);
  }

  @ConfigOperation
  @Order(10)
  protected void execInitCalendar() throws ProcessingException {
  }

  @ConfigOperation
  @Order(15)
  protected void execDisposeCalendar() throws ProcessingException {
  }

  /**
   * Filter and resolve item conflicts after some {@link ICalendarItemProvider} changed their items
   * 
   * @param changedProviders
   *          is the list of provider types that changed their provided items
   * @param componentsByProvider
   *          is the life map of all provider types with their provided items.
   *          <p>
   *          Changes to the componentsByProvider map are life applied to the calendar model.<br>
   *          Often the convenience method {@link #findConflictingItems(Map, Class...)} is used to calculate conflicting
   *          items of two or more providers for removal from the map.
   *          <p>
   *          The {@link ICalendarItem}s are wrapped into {@link CalendarComponent}s to hold their originating provider
   *          and other common info.<br>
   *          Use {@link CalendarComponent#getItem()} to access the {@link ICalendarItem}.
   */
  @ConfigOperation
  @Order(20)
  protected void execFilterCalendarItems(Set<Class<? extends ICalendarItemProvider>> changedProviderTypes, Map<Class<? extends ICalendarItemProvider>, Collection<CalendarComponent>> componentsByProvider) {
  }

  protected void initConfig() {
    m_uiFacade = new P_UIFacade();
    setTitle(getConfiguredTitle());
    setSelectedDate(new Date());
    // menus
    ArrayList<IMenu> menuList = new ArrayList<IMenu>();
    Class<? extends IMenu>[] ma = getConfiguredMenus();
    for (int i = 0; i < ma.length; i++) {
      try {
        IMenu menu = ConfigurationUtility.newInnerInstance(this, ma[i]);
        menuList.add(menu);
      }
      catch (Exception e) {
        LOG.warn(null, e);
      }
    }
    try {
      injectMenusInternal(menuList);
    }
    catch (Exception e) {
      LOG.error("error occured while dynamically contributing menus.", e);
    }
    m_menus = menuList.toArray(new IMenu[0]);
    // producers
    ArrayList<ICalendarItemProvider> producerList = new ArrayList<ICalendarItemProvider>();
    Class<? extends ICalendarItemProvider>[] pa = getConfiguredProducers();
    for (int i = 0; i < pa.length; i++) {
      try {
        ICalendarItemProvider producer = ConfigurationUtility.newInnerInstance(this, pa[i]);
        producerList.add(producer);
      }
      catch (Exception e) {
        LOG.warn(null, e);
      }
    }
    m_providers = producerList.toArray(new ICalendarItemProvider[0]);
    // attach change listener for item updates
    for (final ICalendarItemProvider p : m_providers) {
      p.addPropertyChangeListener(
          new PropertyChangeListener() {
            @Override
            public void propertyChange(PropertyChangeEvent e) {
              if (e.getPropertyName().equals(ICalendarItemProvider.PROP_ITEMS)) {
                updateComponentsInternal(new ICalendarItemProvider[]{p});
              }
              else if (e.getPropertyName().equals(ICalendarItemProvider.PROP_LOAD_IN_PROGRESS)) {
                updateLoadInProgressInternal();
              }
            }
          }
          );
    }
  }

  /**
   * Override this internal method only in order to make use of dynamic menus<br>
   * Used to manage menu list and add/remove menus
   * 
   * @param menuList
   *          live and mutable list of configured menus
   */
  protected void injectMenusInternal(List<IMenu> menuList) {
  }

  /*
   * Runtime
   */

  /**
   * This is the init of the runtime model after the table and columns are built
   * and configured
   */
  @Override
  public void initCalendar() throws ProcessingException {
    execInitCalendar();
    /*
     * add property change listener to - reload calendar items when view range
     * changes
     */
    addPropertyChangeListener(new PropertyChangeListener() {
      @Override
      public void propertyChange(PropertyChangeEvent e) {
        if (e.getPropertyName().equals(PROP_VIEW_RANGE)) {
          updateComponentsInternal(m_providers);
        }
      }
    });
    updateComponentsInternal(m_providers);
  }

  private void disposeCalendarInternal() {
    for (ICalendarItemProvider p : m_providers) {
      try {
        p.disposeProvider();
      }
      catch (Throwable t) {
        LOG.warn(p.getClass().getName(), t);
      }
    }
  }

  @Override
  public void disposeCalendar() {
    disposeCalendarInternal();
    try {
      execDisposeCalendar();
    }
    catch (Throwable t) {
      LOG.warn(getClass().getName(), t);
    }
  }

  @Override
  public String getTitle() {
    return propertySupport.getPropertyString(PROP_TITLE);
  }

  @Override
  public void setTitle(String s) {
    propertySupport.setPropertyString(PROP_TITLE, s);
  }

  @Override
  public boolean isLoadInProgress() {
    return propertySupport.getPropertyBool(PROP_LOAD_IN_PROGRESS);
  }

  @Override
  public void setLoadInProgress(boolean b) {
    propertySupport.setPropertyBool(PROP_LOAD_IN_PROGRESS, b);
  }

  @Override
  public boolean isCalendarChanging() {
    return m_calendarChanging > 0;
  }

  @Override
  public void setCalendarChanging(boolean b) {
    // use a stack counter because setTableChanging might be called in nested
    // loops
    if (b) {
      m_calendarChanging++;
      if (m_calendarChanging == 1) {
        // 0 --> 1
        propertySupport.setPropertiesChanging(true);
      }
    }
    else {
      if (m_calendarChanging > 0) {
        m_calendarChanging--;
        if (m_calendarChanging == 0) {
          try {
            processChangeBuffer();
          }
          finally {
            propertySupport.setPropertiesChanging(false);
          }
        }
      }
    }
  }

  private void processChangeBuffer() {
    /*
     * fire events tree changes are finished now, fire all buffered events and
     * call lookups
     */
    CalendarEvent[] a = m_calendarEventBuffer.toArray(new CalendarEvent[0]);
    m_calendarEventBuffer = new ArrayList<CalendarEvent>();
    // coalesce ITEMS_CHANGED,ITEM_SELECTED events
    HashSet<Integer> types = new HashSet<Integer>();
    LinkedList<CalendarEvent> coalescedEvents = new LinkedList<CalendarEvent>();
    // reverse traversal
    for (int i = a.length - 1; i >= 0; i--) {
      switch (a[i].getType()) {
        case CalendarEvent.TYPE_COMPONENT_ACTION: {
          if (!types.contains(a[i].getType())) {
            coalescedEvents.add(0, a[i]);
            types.add(a[i].getType());
          }
          break;
        }
        default: {
          coalescedEvents.add(0, a[i]);
        }
      }
    }
    // fire the batch
    fireCalendarEventBatchInternal(coalescedEvents.toArray(new CalendarEvent[0]));
  }

  public IMenu[] getMenus() {
    return m_menus;
  }

  @Override
  public int getDisplayMode() {
    return propertySupport.getPropertyInt(PROP_DISPLAY_MODE);
  }

  @Override
  public void setDisplayMode(int mode) {
    propertySupport.setPropertyInt(PROP_DISPLAY_MODE, mode);
  }

  @Override
  public boolean isDisplayCondensed() {
    return propertySupport.getPropertyBool(PROP_DISPLAY_CONDENSED);
  }

  @Override
  public void setDisplayCondensed(boolean condensed) {
    propertySupport.setPropertyBool(PROP_DISPLAY_CONDENSED, condensed);
  }

  @Override
  public Date[] getViewRange() {
    Date[] a = (Date[]) propertySupport.getProperty(PROP_VIEW_RANGE);
    if (a == null) {
      a = new Date[2];
    }
    return a;
  }

  @Override
  public void setViewRange(Date minDate, Date maxDate) {
    propertySupport.setProperty(PROP_VIEW_RANGE, new Date[]{minDate, maxDate});
  }

  @Override
  public Date getSelectedDate() {
    return (Date) propertySupport.getProperty(PROP_SELECTED_DATE);
  }

  @Override
  public void setSelectedDate(Date d) {
    propertySupport.setProperty(PROP_SELECTED_DATE, d);
  }

  @Override
  public CalendarComponent getSelectedComponent() {
    return (CalendarComponent) propertySupport.getProperty(PROP_SELECTED_COMPONENT);
  }

  @Override
  @SuppressWarnings("unchecked")
  public <T extends ICalendarItem> T getSelectedItem(Class<T> c) {
    CalendarComponent comp = getSelectedComponent();
    if (comp != null && comp.getItem() != null) {
      if (c.isAssignableFrom(comp.getItem().getClass())) {
        return (T) comp.getItem();
      }
    }
    return null;
  }

  @Override
  public void setSelectedComponent(CalendarComponent comp) {
    comp = resolveComponent(comp);
    propertySupport.setProperty(PROP_SELECTED_COMPONENT, comp);
  }

  private CalendarComponent resolveComponent(CalendarComponent comp) {
    return comp;
  }

  @Override
  public DateTimeFormatFactory getDateTimeFormatFactory() {
    return m_dateTimeFormatFactory;
  }

  @Override
  public CalendarComponent[] getComponents() {
    CalendarComponent[] a = (CalendarComponent[]) propertySupport.getProperty(PROP_COMPONENTS);
    if (a == null) {
      a = new CalendarComponent[0];
    }
    return a;
  }

  private void updateComponentsInternal(ICalendarItemProvider[] changedProviders) {
    Date[] d = getViewRange();
    if (d[0] != null && d[1] != null) {
      for (ICalendarItemProvider p : changedProviders) {
        LinkedList<CalendarComponent> components = new LinkedList<CalendarComponent>();
        for (ICalendarItem item : p.getItems(d[0], d[1])) {
          Cell cell = new Cell();
          p.decorateCell(cell, item);
          components.add(new CalendarComponent(this, p, item, cell));
        }
        m_componentsByProvider.put(p.getClass(), components);
      }
      // filter and resolve item conflicts
      HashSet<Class<? extends ICalendarItemProvider>> providerTypes = new HashSet<Class<? extends ICalendarItemProvider>>();
      for (int i = 0; i < changedProviders.length; i++) {
        providerTypes.add(changedProviders[i].getClass());
      }
      execFilterCalendarItems(providerTypes, m_componentsByProvider);
      // complete list
      TreeMap<CompositeObject, CalendarComponent> sortMap = new TreeMap<CompositeObject, CalendarComponent>();
      int index = 0;
      for (Collection<CalendarComponent> c : m_componentsByProvider.values()) {
        for (CalendarComponent comp : c) {
          sortMap.put(new CompositeObject(comp.getFromDate(), index++), comp);
        }
      }
      propertySupport.setProperty(PROP_COMPONENTS, sortMap.values().toArray(new CalendarComponent[0]));
      // validate selection
      setSelectedComponent(getSelectedComponent());
    }
  }

  @Override
  public Object getContainer() {
    return propertySupport.getProperty(PROP_CONTAINER);
  }

  /**
   * do not use this internal method unless you are implementing a container that holds and controls an {@link ICalendar}
   */
  public void setContainerInternal(Object container) {
    propertySupport.setProperty(PROP_CONTAINER, container);
  }

  public Collection<CalendarItemConflict> findConflictingItems(Map<Class<? extends ICalendarItemProvider>, Collection<CalendarComponent>> componentsByProvider, Class<? extends ICalendarItemProvider>... providerTypes) {
    if (providerTypes != null && providerTypes.length >= 2) {
      HashMap<String, List<CalendarComponent>> classificationMap = new HashMap<String, List<CalendarComponent>>();
      for (int i = 0; i < providerTypes.length; i++) {
        Collection<CalendarComponent> a = componentsByProvider.get(providerTypes[i]);
        if (a != null) {
          for (CalendarComponent comp : a) {
            String key = StringUtility.emptyIfNull(comp.getItem().getSubject()).toLowerCase().trim();
            List<CalendarComponent> list = classificationMap.get(key);
            if (list == null) {
              list = new ArrayList<CalendarComponent>();
              classificationMap.put(key, list);
            }
            list.add(comp);
          }
        }
      }
      ArrayList<CalendarItemConflict> conflicts = new ArrayList<CalendarItemConflict>();
      for (Map.Entry<String, List<CalendarComponent>> e : classificationMap.entrySet()) {
        if (e.getValue().size() >= 2) {
          List<CalendarComponent> list = e.getValue();
          // find CalendarComponents with same Provider, break them up in separate groups for duplicate check
          // reason: all CalendarComponents of the same provider are assumed to be distinct
          HashMap<ICalendarItemProvider, ArrayList<CalendarComponent>> groups = new HashMap<ICalendarItemProvider, ArrayList<CalendarComponent>>();
          for (CalendarComponent c : list) {
            if (groups.containsKey(c.getProvider())) {
              groups.get(c.getProvider()).add(c);
            }
            else {
              ArrayList<CalendarComponent> tmp = new ArrayList<CalendarComponent>();
              tmp.add(c);
              groups.put(c.getProvider(), tmp);
            }
          }
          ArrayList<CalendarComponent> groupComp = new ArrayList<CalendarComponent>();
          for (ArrayList<CalendarComponent> g : groups.values()) {
            if (g.size() > 1) {
              groupComp.addAll(g);
            }
          }
          if (groupComp.size() == 0) {
            // no duplicate records of a provider found, start with first item
            groupComp.add(list.get(0));
          }
          for (CalendarComponent ref : groupComp) {
            ArrayList<CalendarComponent> matchList = new ArrayList<CalendarComponent>();
            double matchSum = 0;
            matchList.add(ref);
            for (CalendarComponent test : list) {
              if (ref == test || test.getProvider() == ref.getProvider()) {
                continue;
              }
              if (DateUtility.intersects(test.getFromDate(), test.getToDate(), ref.getFromDate(), ref.getToDate())) {
                matchList.add(test);
                double minOfStart = Math.min(test.getFromDate().getTime(), ref.getFromDate().getTime());
                double maxOfStart = Math.max(test.getFromDate().getTime(), ref.getFromDate().getTime());
                double minOfEnd = Math.min(test.getToDate().getTime(), ref.getToDate().getTime());
                double maxOfEnd = Math.max(test.getToDate().getTime(), ref.getToDate().getTime());
                if (maxOfEnd - minOfStart > 1e-6) {
                  matchSum += (minOfEnd - maxOfStart) / (maxOfEnd - minOfStart);
                }
                else {
                  matchSum += 1.0d;
                }
              }
            }
            if (matchList.size() >= 2) {
              conflicts.add(new CalendarItemConflict(componentsByProvider, matchList, matchSum / (matchList.size() - 1)));
            }
          }
        }
      }
      return conflicts;
    }
    else {
      return Collections.emptyList();
    }
  }

  private void updateLoadInProgressInternal() {
    boolean b = false;
    for (ICalendarItemProvider p : m_providers) {
      if (p.isLoadInProgress()) {
        b = true;
        break;
      }
    }
    setLoadInProgress(b);
  }

  @Override
  public void reloadCalendarItems() {
    for (ICalendarItemProvider p : m_providers) {
      p.reloadProvider();
    }
  }

  private IMenu[] fireComponentPopup(CalendarComponent comp) {
    if (comp != null) {
      CalendarEvent e = new CalendarEvent(this, CalendarEvent.TYPE_COMPONENT_POPUP, comp);
      // single observer for calendar-defined menus
      addComponentPopupMenus(e, comp);
      fireCalendarEventInternal(e);
      return e.getPopupMenus();
    }
    else {
      return new IMenu[0];
    }
  }

  private void addComponentPopupMenus(CalendarEvent e, CalendarComponent comp) {
    // calendar
    for (IMenu menu : getMenus()) {
      // pass 1
      if (menu.isSingleSelectionAction()) {
        // pass 2
        menu.prepareAction();
        if (menu.isVisible()) {
          e.addPopupMenu(menu);
        }
      }
    }
    // item producer
    for (IMenu menu : comp.getProvider().getMenus()) {
      // pass 1
      if (menu.isSingleSelectionAction()) {
        // pass 2
        menu.prepareAction();
        if (menu.isVisible()) {
          e.addPopupMenu(menu);
        }
      }
    }
  }

  private IMenu[] fireNewPopup() {
    CalendarEvent e = new CalendarEvent(this, CalendarEvent.TYPE_NEW_POPUP);
    // single observer for calendar-defined menus
    addNewPopupMenus(e);
    fireCalendarEventInternal(e);
    return e.getPopupMenus();
  }

  private void addNewPopupMenus(CalendarEvent e) {
    // calendar
    for (IMenu menu : getMenus()) {
      // pass 1
      if (!menu.isSingleSelectionAction()) {
        menu.prepareAction();
        if (menu.isVisible()) {
          e.addPopupMenu(menu);
        }
      }
    }
    // producers
    for (ICalendarItemProvider p : m_providers) {
      for (IMenu menu : p.getMenus()) {
        // pass 1
        if (!menu.isSingleSelectionAction()) {
          menu.prepareAction();
          if (menu.isVisible()) {
            e.addPopupMenu(menu);
          }
        }
      }
    }
  }

  /*
   * Property Observer
   */

  @Override
  public void addPropertyChangeListener(PropertyChangeListener listener) {
    propertySupport.addPropertyChangeListener(listener);
  }

  @Override
  public void addPropertyChangeListener(String propertyName, PropertyChangeListener listener) {
    propertySupport.addPropertyChangeListener(propertyName, listener);
  }

  @Override
  public void removePropertyChangeListener(PropertyChangeListener listener) {
    propertySupport.removePropertyChangeListener(listener);
  }

  @Override
  public void removePropertyChangeListener(String propertyName, PropertyChangeListener listener) {
    propertySupport.removePropertyChangeListener(propertyName, listener);
  }

  /**
   * Model Observer
   */
  @Override
  public void addCalendarListener(CalendarListener listener) {
    m_listenerList.add(CalendarListener.class, listener);
  }

  @Override
  public void removeCalendarListener(CalendarListener listener) {
    m_listenerList.remove(CalendarListener.class, listener);
  }

  private void fireCalendarComponentAction() {
    CalendarComponent comp = getSelectedComponent();
    if (comp != null) {
      // single observer exec
      try {
        comp.getProvider().onItemAction(comp.getItem());
      }
      catch (ProcessingException e) {
        SERVICES.getService(IExceptionHandlerService.class).handleException(e);
      }
      fireCalendarEventInternal(new CalendarEvent(this, CalendarEvent.TYPE_COMPONENT_ACTION, comp));
    }
  }

  // main handler
  private void fireCalendarEventInternal(CalendarEvent e) {
    if (isCalendarChanging()) {
      // buffer the event for later batch firing
      m_calendarEventBuffer.add(e);
    }
    else {
      EventListener[] listeners = m_listenerList.getListeners(CalendarListener.class);
      if (listeners != null && listeners.length > 0) {
        for (int i = 0; i < listeners.length; i++) {
          ((CalendarListener) listeners[i]).calendarChanged(e);
        }
      }
    }
  }

  // batch handler
  private void fireCalendarEventBatchInternal(CalendarEvent[] batch) {
    if (isCalendarChanging()) {
      LOG.error("Illegal State: firing a event batch while calendar is changing");
    }
    else {
      EventListener[] listeners = m_listenerList.getListeners(CalendarListener.class);
      if (listeners != null && listeners.length > 0) {
        for (int i = 0; i < listeners.length; i++) {
          ((CalendarListener) listeners[i]).calendarChangedBatch(batch);
        }
      }
    }
  }

  @Override
  public ICalendarUIFacade getUIFacade() {
    return m_uiFacade;
  }

  /*
   * UI Notifications
   */
  private class P_UIFacade implements ICalendarUIFacade {
    private int m_uiProcessorCount = 0;

    protected void pushUIProcessor() {
      m_uiProcessorCount++;
    }

    protected void popUIProcessor() {
      m_uiProcessorCount--;
    }

    @Override
    public boolean isUIProcessing() {
      return m_uiProcessorCount > 0;
    }

    @Override
    public void setSelectionFromUI(Date d, CalendarComponent comp) {
      try {
        pushUIProcessor();
        //
        setSelectedDate(d);
        setSelectedComponent(comp);
      }
      finally {
        popUIProcessor();
      }
    }

    @Override
    public void setVisibleRangeFromUI(Date minDate, Date maxDate) {
      try {
        pushUIProcessor();
        //
        setViewRange(minDate, maxDate);
      }
      finally {
        popUIProcessor();
      }
    }

    @Override
    public void fireReloadFromUI() {
      try {
        pushUIProcessor();
        //
        reloadCalendarItems();
      }
      finally {
        popUIProcessor();
      }
    }

    @Override
    public IMenu[] fireComponentPopupFromUI() {
      try {
        pushUIProcessor();
        //
        return fireComponentPopup(getSelectedComponent());
      }
      finally {
        popUIProcessor();
      }
    }

    @Override
    public IMenu[] fireNewPopupFromUI() {
      try {
        pushUIProcessor();
        //
        return fireNewPopup();
      }
      finally {
        popUIProcessor();
      }
    }

    @Override
    public void fireComponentActionFromUI() {
      try {
        pushUIProcessor();
        //
        fireCalendarComponentAction();
      }
      finally {
        popUIProcessor();
      }
    }

    @Override
    public void fireComponentMovedFromUI(CalendarComponent comp, Date newDate) {
      try {
        pushUIProcessor();
        //
        comp = resolveComponent(comp);
        if (comp != null) {
          try {
            comp.getProvider().onItemMoved(comp.getItem(), newDate);
          }
          catch (ProcessingException e) {
            SERVICES.getService(IExceptionHandlerService.class).handleException(e);
          }
          catch (Throwable e) {
            SERVICES.getService(IExceptionHandlerService.class).handleException(new ProcessingException("Unexpected", e));
          }
        }
        fireCalendarComponentAction();
      }
      finally {
        popUIProcessor();
      }
    }

  }

}
=======
/*******************************************************************************
 * Copyright (c) 2010 BSI Business Systems Integration AG.
 * All rights reserved. This program and the accompanying materials
 * are made available under the terms of the Eclipse Public License v1.0
 * which accompanies this distribution, and is available at
 * http://www.eclipse.org/legal/epl-v10.html
 *
 * Contributors:
 *     BSI Business Systems Integration AG - initial API and implementation
 ******************************************************************************/
package org.eclipse.scout.rt.client.ui.basic.calendar;

import java.beans.PropertyChangeEvent;
import java.beans.PropertyChangeListener;
import java.util.ArrayList;
import java.util.Collection;
import java.util.Collections;
import java.util.Date;
import java.util.EventListener;
import java.util.HashMap;
import java.util.HashSet;
import java.util.LinkedList;
import java.util.List;
import java.util.Map;
import java.util.Set;
import java.util.TreeMap;

import org.eclipse.scout.commons.CompositeObject;
import org.eclipse.scout.commons.ConfigurationUtility;
import org.eclipse.scout.commons.DateUtility;
import org.eclipse.scout.commons.EventListenerList;
import org.eclipse.scout.commons.StringUtility;
import org.eclipse.scout.commons.annotations.ConfigOperation;
import org.eclipse.scout.commons.annotations.ConfigProperty;
import org.eclipse.scout.commons.annotations.ConfigPropertyValue;
import org.eclipse.scout.commons.annotations.Order;
import org.eclipse.scout.commons.beans.AbstractPropertyObserver;
import org.eclipse.scout.commons.exception.ProcessingException;
import org.eclipse.scout.commons.logger.IScoutLogger;
import org.eclipse.scout.commons.logger.ScoutLogManager;
import org.eclipse.scout.rt.client.ui.action.menu.IMenu;
import org.eclipse.scout.rt.client.ui.basic.calendar.provider.ICalendarItemProvider;
import org.eclipse.scout.rt.client.ui.basic.cell.Cell;
import org.eclipse.scout.rt.shared.services.common.calendar.ICalendarItem;
import org.eclipse.scout.rt.shared.services.common.exceptionhandler.IExceptionHandlerService;
import org.eclipse.scout.service.SERVICES;

/**
 * {@link ICalendarItemProducer} are defined as inner classes<br>
 */
public abstract class AbstractCalendar extends AbstractPropertyObserver implements ICalendar {
  private static final IScoutLogger LOG = ScoutLogManager.getLogger(AbstractCalendar.class);

  private boolean m_initialized;
  private IMenu[] m_menus;
  private ICalendarItemProvider[] m_providers;
  private final HashMap<Class<? extends ICalendarItemProvider>, Collection<CalendarComponent>> m_componentsByProvider;
  private ICalendarUIFacade m_uiFacade;
  private int m_calendarChanging;
  private final DateTimeFormatFactory m_dateTimeFormatFactory;
  private ArrayList<CalendarEvent> m_calendarEventBuffer;
  private final EventListenerList m_listenerList;

  public AbstractCalendar() {
    this(true);
  }

  public AbstractCalendar(boolean callInitializer) {
    m_calendarEventBuffer = new ArrayList<CalendarEvent>();
    m_listenerList = new EventListenerList();
    m_dateTimeFormatFactory = new DateTimeFormatFactory();
    m_componentsByProvider = new HashMap<Class<? extends ICalendarItemProvider>, Collection<CalendarComponent>>();
    if (callInitializer) {
      initConfig();
    }
  }

  protected void callInitializer() {
    if (!m_initialized) {
      initConfig();
      m_initialized = true;
    }
  }

  /*
   * Configuration
   */
  @ConfigProperty(ConfigProperty.TEXT)
  @Order(10)
  @ConfigPropertyValue("null")
  protected String getConfiguredTitle() {
    return null;
  }

  private Class<? extends ICalendarItemProvider>[] getConfiguredProducers() {
    Class[] dca = ConfigurationUtility.getDeclaredPublicClasses(getClass());
    Class<ICalendarItemProvider>[] foca = ConfigurationUtility.sortFilteredClassesByOrderAnnotation(dca, ICalendarItemProvider.class);
    return ConfigurationUtility.removeReplacedClasses(foca);
  }

  private Class<? extends IMenu>[] getConfiguredMenus() {
    Class[] dca = ConfigurationUtility.getDeclaredPublicClasses(getClass());
    Class<IMenu>[] foca = ConfigurationUtility.sortFilteredClassesByOrderAnnotation(dca, IMenu.class);
    return ConfigurationUtility.removeReplacedClasses(foca);
  }

  @ConfigOperation
  @Order(10)
  protected void execInitCalendar() throws ProcessingException {
  }

  @ConfigOperation
  @Order(15)
  protected void execDisposeCalendar() throws ProcessingException {
  }

  /**
   * Filter and resolve item conflicts after some {@link ICalendarItemProvider} changed their items
   * 
   * @param changedProviders
   *          is the list of provider types that changed their provided items
   * @param componentsByProvider
   *          is the life map of all provider types with their provided items.
   *          <p>
   *          Changes to the componentsByProvider map are life applied to the calendar model.<br>
   *          Often the convenience method {@link #findConflictingItems(Map, Class...)} is used to calculate conflicting
   *          items of two or more providers for removal from the map.
   *          <p>
   *          The {@link ICalendarItem}s are wrapped into {@link CalendarComponent}s to hold their originating provider
   *          and other common info.<br>
   *          Use {@link CalendarComponent#getItem()} to access the {@link ICalendarItem}.
   */
  @ConfigOperation
  @Order(20)
  protected void execFilterCalendarItems(Set<Class<? extends ICalendarItemProvider>> changedProviderTypes, Map<Class<? extends ICalendarItemProvider>, Collection<CalendarComponent>> componentsByProvider) {
  }

  protected void initConfig() {
    m_uiFacade = new P_UIFacade();
    setTitle(getConfiguredTitle());
    setSelectedDate(new Date());
    // menus
    ArrayList<IMenu> menuList = new ArrayList<IMenu>();
    Class<? extends IMenu>[] ma = getConfiguredMenus();
    for (int i = 0; i < ma.length; i++) {
      try {
        IMenu menu = ConfigurationUtility.newInnerInstance(this, ma[i]);
        menuList.add(menu);
      }
      catch (Exception e) {
        LOG.warn(null, e);
      }
    }
    try {
      injectMenusInternal(menuList);
    }
    catch (Exception e) {
      LOG.error("error occured while dynamically contributing menus.", e);
    }
    m_menus = menuList.toArray(new IMenu[0]);
    // producers
    ArrayList<ICalendarItemProvider> producerList = new ArrayList<ICalendarItemProvider>();
    Class<? extends ICalendarItemProvider>[] pa = getConfiguredProducers();
    for (int i = 0; i < pa.length; i++) {
      try {
        ICalendarItemProvider producer = ConfigurationUtility.newInnerInstance(this, pa[i]);
        producerList.add(producer);
      }
      catch (Exception e) {
        LOG.warn(null, e);
      }
    }
    m_providers = producerList.toArray(new ICalendarItemProvider[0]);
    // attach change listener for item updates
    for (final ICalendarItemProvider p : m_providers) {
      p.addPropertyChangeListener(
          new PropertyChangeListener() {
            @Override
            public void propertyChange(PropertyChangeEvent e) {
              if (e.getPropertyName().equals(ICalendarItemProvider.PROP_ITEMS)) {
                updateComponentsInternal(new ICalendarItemProvider[]{p});
              }
              else if (e.getPropertyName().equals(ICalendarItemProvider.PROP_LOAD_IN_PROGRESS)) {
                updateLoadInProgressInternal();
              }
            }
          }
          );
    }
  }

  /**
   * Override this internal method only in order to make use of dynamic menus<br>
   * Used to manage menu list and add/remove menus
   * 
   * @param menuList
   *          live and mutable list of configured menus
   */
  protected void injectMenusInternal(List<IMenu> menuList) {
  }

  /*
   * Runtime
   */

  /**
   * This is the init of the runtime model after the table and columns are built
   * and configured
   */
  @Override
  public void initCalendar() throws ProcessingException {
    execInitCalendar();
    /*
     * add property change listener to - reload calendar items when view range
     * changes
     */
    addPropertyChangeListener(new PropertyChangeListener() {
      @Override
      public void propertyChange(PropertyChangeEvent e) {
        if (e.getPropertyName().equals(PROP_VIEW_RANGE)) {
          updateComponentsInternal(m_providers);
        }
      }
    });
    updateComponentsInternal(m_providers);
  }

  private void disposeCalendarInternal() {
    for (ICalendarItemProvider p : m_providers) {
      try {
        p.disposeProvider();
      }
      catch (Throwable t) {
        LOG.warn(p.getClass().getName(), t);
      }
    }
  }

  @Override
  public void disposeCalendar() {
    disposeCalendarInternal();
    try {
      execDisposeCalendar();
    }
    catch (Throwable t) {
      LOG.warn(getClass().getName(), t);
    }
  }

  @Override
  public String getTitle() {
    return propertySupport.getPropertyString(PROP_TITLE);
  }

  @Override
  public void setTitle(String s) {
    propertySupport.setPropertyString(PROP_TITLE, s);
  }

  @Override
  public boolean isLoadInProgress() {
    return propertySupport.getPropertyBool(PROP_LOAD_IN_PROGRESS);
  }

  @Override
  public void setLoadInProgress(boolean b) {
    propertySupport.setPropertyBool(PROP_LOAD_IN_PROGRESS, b);
  }

  @Override
  public boolean isCalendarChanging() {
    return m_calendarChanging > 0;
  }

  @Override
  public void setCalendarChanging(boolean b) {
    // use a stack counter because setTableChanging might be called in nested
    // loops
    if (b) {
      m_calendarChanging++;
      if (m_calendarChanging == 1) {
        // 0 --> 1
        propertySupport.setPropertiesChanging(true);
      }
    }
    else {
      if (m_calendarChanging > 0) {
        m_calendarChanging--;
        if (m_calendarChanging == 0) {
          try {
            processChangeBuffer();
          }
          finally {
            propertySupport.setPropertiesChanging(false);
          }
        }
      }
    }
  }

  private void processChangeBuffer() {
    /*
     * fire events tree changes are finished now, fire all buffered events and
     * call lookups
     */
    CalendarEvent[] a = m_calendarEventBuffer.toArray(new CalendarEvent[0]);
    m_calendarEventBuffer = new ArrayList<CalendarEvent>();
    // coalesce ITEMS_CHANGED,ITEM_SELECTED events
    HashSet<Integer> types = new HashSet<Integer>();
    LinkedList<CalendarEvent> coalescedEvents = new LinkedList<CalendarEvent>();
    // reverse traversal
    for (int i = a.length - 1; i >= 0; i--) {
      switch (a[i].getType()) {
        case CalendarEvent.TYPE_COMPONENT_ACTION: {
          if (!types.contains(a[i].getType())) {
            coalescedEvents.add(0, a[i]);
            types.add(a[i].getType());
          }
          break;
        }
        default: {
          coalescedEvents.add(0, a[i]);
        }
      }
    }
    // fire the batch
    fireCalendarEventBatchInternal(coalescedEvents.toArray(new CalendarEvent[0]));
  }

  public IMenu[] getMenus() {
    return m_menus;
  }

  @Override
  public int getDisplayMode() {
    return propertySupport.getPropertyInt(PROP_DISPLAY_MODE);
  }

  @Override
  public void setDisplayMode(int mode) {
    propertySupport.setPropertyInt(PROP_DISPLAY_MODE, mode);
  }

  @Override
  public boolean isDisplayCondensed() {
    return propertySupport.getPropertyBool(PROP_DISPLAY_CONDENSED);
  }

  @Override
  public void setDisplayCondensed(boolean condensed) {
    propertySupport.setPropertyBool(PROP_DISPLAY_CONDENSED, condensed);
  }

  @Override
  public Date[] getViewRange() {
    Date[] a = (Date[]) propertySupport.getProperty(PROP_VIEW_RANGE);
    if (a == null) {
      a = new Date[2];
    }
    return a;
  }

  @Override
  public void setViewRange(Date minDate, Date maxDate) {
    propertySupport.setProperty(PROP_VIEW_RANGE, new Date[]{minDate, maxDate});
  }

  @Override
  public Date getSelectedDate() {
    return (Date) propertySupport.getProperty(PROP_SELECTED_DATE);
  }

  @Override
  public void setSelectedDate(Date d) {
    propertySupport.setProperty(PROP_SELECTED_DATE, d);
  }

  @Override
  public CalendarComponent getSelectedComponent() {
    return (CalendarComponent) propertySupport.getProperty(PROP_SELECTED_COMPONENT);
  }

  @Override
  @SuppressWarnings("unchecked")
  public <T extends ICalendarItem> T getSelectedItem(Class<T> c) {
    CalendarComponent comp = getSelectedComponent();
    if (comp != null && comp.getItem() != null) {
      if (c.isAssignableFrom(comp.getItem().getClass())) {
        return (T) comp.getItem();
      }
    }
    return null;
  }

  @Override
  public void setSelectedComponent(CalendarComponent comp) {
    comp = resolveComponent(comp);
    propertySupport.setProperty(PROP_SELECTED_COMPONENT, comp);
  }

  private CalendarComponent resolveComponent(CalendarComponent comp) {
    return comp;
  }

  @Override
  public DateTimeFormatFactory getDateTimeFormatFactory() {
    return m_dateTimeFormatFactory;
  }

  @Override
  public CalendarComponent[] getComponents() {
    CalendarComponent[] a = (CalendarComponent[]) propertySupport.getProperty(PROP_COMPONENTS);
    if (a == null) {
      a = new CalendarComponent[0];
    }
    return a;
  }

  private void updateComponentsInternal(ICalendarItemProvider[] changedProviders) {
    Date[] d = getViewRange();
    if (d[0] != null && d[1] != null) {
      for (ICalendarItemProvider p : changedProviders) {
        LinkedList<CalendarComponent> components = new LinkedList<CalendarComponent>();
        for (ICalendarItem item : p.getItems(d[0], d[1])) {
          Cell cell = new Cell();
          p.decorateCell(cell, item);
          components.add(new CalendarComponent(this, p, item, cell));
        }
        m_componentsByProvider.put(p.getClass(), components);
      }
      // filter and resolve item conflicts
      HashSet<Class<? extends ICalendarItemProvider>> providerTypes = new HashSet<Class<? extends ICalendarItemProvider>>();
      for (int i = 0; i < changedProviders.length; i++) {
        providerTypes.add(changedProviders[i].getClass());
      }
      execFilterCalendarItems(providerTypes, m_componentsByProvider);
      // complete list
      TreeMap<CompositeObject, CalendarComponent> sortMap = new TreeMap<CompositeObject, CalendarComponent>();
      int index = 0;
      for (Collection<CalendarComponent> c : m_componentsByProvider.values()) {
        for (CalendarComponent comp : c) {
          sortMap.put(new CompositeObject(comp.getFromDate(), index++), comp);
        }
      }
      propertySupport.setProperty(PROP_COMPONENTS, sortMap.values().toArray(new CalendarComponent[0]));
      // validate selection
      setSelectedComponent(getSelectedComponent());
    }
  }

  @Override
  public Object getContainer() {
    return propertySupport.getProperty(PROP_CONTAINER);
  }

  /**
   * do not use this internal method unless you are implementing a container that holds and controls an
   * {@link ICalendar}
   */
  public void setContainerInternal(Object container) {
    propertySupport.setProperty(PROP_CONTAINER, container);
  }

  public Collection<CalendarItemConflict> findConflictingItems(Map<Class<? extends ICalendarItemProvider>, Collection<CalendarComponent>> componentsByProvider, Class<? extends ICalendarItemProvider>... providerTypes) {
    if (providerTypes != null && providerTypes.length >= 2) {
      HashMap<String, List<CalendarComponent>> classificationMap = new HashMap<String, List<CalendarComponent>>();
      for (int i = 0; i < providerTypes.length; i++) {
        Collection<CalendarComponent> a = componentsByProvider.get(providerTypes[i]);
        if (a != null) {
          for (CalendarComponent comp : a) {
            String key = StringUtility.emptyIfNull(comp.getItem().getSubject()).toLowerCase().trim();
            List<CalendarComponent> list = classificationMap.get(key);
            if (list == null) {
              list = new ArrayList<CalendarComponent>();
              classificationMap.put(key, list);
            }
            list.add(comp);
          }
        }
      }
      ArrayList<CalendarItemConflict> conflicts = new ArrayList<CalendarItemConflict>();
      for (Map.Entry<String, List<CalendarComponent>> e : classificationMap.entrySet()) {
        if (e.getValue().size() >= 2) {
          List<CalendarComponent> list = e.getValue();
          // find CalendarComponents with same Provider, break them up in separate groups for duplicate check
          // reason: all CalendarComponents of the same provider are assumed to be distinct
          HashMap<ICalendarItemProvider, ArrayList<CalendarComponent>> groups = new HashMap<ICalendarItemProvider, ArrayList<CalendarComponent>>();
          for (CalendarComponent c : list) {
            if (groups.containsKey(c.getProvider())) {
              groups.get(c.getProvider()).add(c);
            }
            else {
              ArrayList<CalendarComponent> tmp = new ArrayList<CalendarComponent>();
              tmp.add(c);
              groups.put(c.getProvider(), tmp);
            }
          }
          ArrayList<CalendarComponent> groupComp = new ArrayList<CalendarComponent>();
          for (ArrayList<CalendarComponent> g : groups.values()) {
            if (g.size() > 1) {
              groupComp.addAll(g);
            }
          }
          if (groupComp.size() == 0) {
            // no duplicate records of a provider found, start with first item
            groupComp.add(list.get(0));
          }
          for (CalendarComponent ref : groupComp) {
            ArrayList<CalendarComponent> matchList = new ArrayList<CalendarComponent>();
            double matchSum = 0;
            matchList.add(ref);
            for (CalendarComponent test : list) {
              if (ref == test || test.getProvider() == ref.getProvider()) {
                continue;
              }
              if (DateUtility.intersects(test.getFromDate(), test.getToDate(), ref.getFromDate(), ref.getToDate())) {
                matchList.add(test);
                double minOfStart = Math.min(test.getFromDate().getTime(), ref.getFromDate().getTime());
                double maxOfStart = Math.max(test.getFromDate().getTime(), ref.getFromDate().getTime());
                double minOfEnd = Math.min(test.getToDate().getTime(), ref.getToDate().getTime());
                double maxOfEnd = Math.max(test.getToDate().getTime(), ref.getToDate().getTime());
                if (maxOfEnd - minOfStart > 1e-6) {
                  matchSum += (minOfEnd - maxOfStart) / (maxOfEnd - minOfStart);
                }
                else {
                  matchSum += 1.0d;
                }
              }
            }
            if (matchList.size() >= 2) {
              conflicts.add(new CalendarItemConflict(componentsByProvider, matchList, matchSum / (matchList.size() - 1)));
            }
          }
        }
      }
      return conflicts;
    }
    else {
      return Collections.emptyList();
    }
  }

  private void updateLoadInProgressInternal() {
    boolean b = false;
    for (ICalendarItemProvider p : m_providers) {
      if (p.isLoadInProgress()) {
        b = true;
        break;
      }
    }
    setLoadInProgress(b);
  }

  @Override
  public void reloadCalendarItems() {
    for (ICalendarItemProvider p : m_providers) {
      p.reloadProvider();
    }
  }

  private IMenu[] fireComponentPopup(CalendarComponent comp) {
    if (comp != null) {
      CalendarEvent e = new CalendarEvent(this, CalendarEvent.TYPE_COMPONENT_POPUP, comp);
      // single observer for calendar-defined menus
      addComponentPopupMenus(e, comp);
      fireCalendarEventInternal(e);
      return e.getPopupMenus();
    }
    else {
      return new IMenu[0];
    }
  }

  private void addComponentPopupMenus(CalendarEvent e, CalendarComponent comp) {
    // calendar
    for (IMenu menu : getMenus()) {
      // pass 1
      if (menu.isSingleSelectionAction()) {
        // pass 2
        menu.prepareAction();
        if (menu.isVisible()) {
          e.addPopupMenu(menu);
        }
      }
    }
    // item producer
    for (IMenu menu : comp.getProvider().getMenus()) {
      // pass 1
      if (menu.isSingleSelectionAction()) {
        // pass 2
        menu.prepareAction();
        if (menu.isVisible()) {
          e.addPopupMenu(menu);
        }
      }
    }
  }

  private IMenu[] fireNewPopup() {
    CalendarEvent e = new CalendarEvent(this, CalendarEvent.TYPE_NEW_POPUP);
    // single observer for calendar-defined menus
    addNewPopupMenus(e);
    fireCalendarEventInternal(e);
    return e.getPopupMenus();
  }

  private void addNewPopupMenus(CalendarEvent e) {
    // calendar
    for (IMenu menu : getMenus()) {
      // pass 1
      if (!menu.isSingleSelectionAction()) {
        menu.prepareAction();
        if (menu.isVisible()) {
          e.addPopupMenu(menu);
        }
      }
    }
    // producers
    for (ICalendarItemProvider p : m_providers) {
      for (IMenu menu : p.getMenus()) {
        // pass 1
        if (!menu.isSingleSelectionAction()) {
          menu.prepareAction();
          if (menu.isVisible()) {
            e.addPopupMenu(menu);
          }
        }
      }
    }
  }

  /*
   * Property Observer
   */

  @Override
  public void addPropertyChangeListener(PropertyChangeListener listener) {
    propertySupport.addPropertyChangeListener(listener);
  }

  @Override
  public void addPropertyChangeListener(String propertyName, PropertyChangeListener listener) {
    propertySupport.addPropertyChangeListener(propertyName, listener);
  }

  @Override
  public void removePropertyChangeListener(PropertyChangeListener listener) {
    propertySupport.removePropertyChangeListener(listener);
  }

  @Override
  public void removePropertyChangeListener(String propertyName, PropertyChangeListener listener) {
    propertySupport.removePropertyChangeListener(propertyName, listener);
  }

  /**
   * Model Observer
   */
  @Override
  public void addCalendarListener(CalendarListener listener) {
    m_listenerList.add(CalendarListener.class, listener);
  }

  @Override
  public void removeCalendarListener(CalendarListener listener) {
    m_listenerList.remove(CalendarListener.class, listener);
  }

  private void fireCalendarComponentAction() {
    CalendarComponent comp = getSelectedComponent();
    if (comp != null) {
      // single observer exec
      try {
        comp.getProvider().onItemAction(comp.getItem());
      }
      catch (ProcessingException e) {
        SERVICES.getService(IExceptionHandlerService.class).handleException(e);
      }
      fireCalendarEventInternal(new CalendarEvent(this, CalendarEvent.TYPE_COMPONENT_ACTION, comp));
    }
  }

  // main handler
  private void fireCalendarEventInternal(CalendarEvent e) {
    if (isCalendarChanging()) {
      // buffer the event for later batch firing
      m_calendarEventBuffer.add(e);
    }
    else {
      EventListener[] listeners = m_listenerList.getListeners(CalendarListener.class);
      if (listeners != null && listeners.length > 0) {
        for (int i = 0; i < listeners.length; i++) {
          ((CalendarListener) listeners[i]).calendarChanged(e);
        }
      }
    }
  }

  // batch handler
  private void fireCalendarEventBatchInternal(CalendarEvent[] batch) {
    if (isCalendarChanging()) {
      LOG.error("Illegal State: firing a event batch while calendar is changing");
    }
    else {
      EventListener[] listeners = m_listenerList.getListeners(CalendarListener.class);
      if (listeners != null && listeners.length > 0) {
        for (int i = 0; i < listeners.length; i++) {
          ((CalendarListener) listeners[i]).calendarChangedBatch(batch);
        }
      }
    }
  }

  @Override
  public ICalendarUIFacade getUIFacade() {
    return m_uiFacade;
  }

  /*
   * UI Notifications
   */
  private class P_UIFacade implements ICalendarUIFacade {
    private int m_uiProcessorCount = 0;

    protected void pushUIProcessor() {
      m_uiProcessorCount++;
    }

    protected void popUIProcessor() {
      m_uiProcessorCount--;
    }

    @Override
    public boolean isUIProcessing() {
      return m_uiProcessorCount > 0;
    }

    @Override
    public void setSelectionFromUI(Date d, CalendarComponent comp) {
      try {
        pushUIProcessor();
        //
        setSelectedDate(d);
        setSelectedComponent(comp);
      }
      finally {
        popUIProcessor();
      }
    }

    @Override
    public void setVisibleRangeFromUI(Date minDate, Date maxDate) {
      try {
        pushUIProcessor();
        //
        setViewRange(minDate, maxDate);
      }
      finally {
        popUIProcessor();
      }
    }

    @Override
    public void fireReloadFromUI() {
      try {
        pushUIProcessor();
        //
        reloadCalendarItems();
      }
      finally {
        popUIProcessor();
      }
    }

    @Override
    public IMenu[] fireComponentPopupFromUI() {
      try {
        pushUIProcessor();
        //
        return fireComponentPopup(getSelectedComponent());
      }
      finally {
        popUIProcessor();
      }
    }

    @Override
    public IMenu[] fireNewPopupFromUI() {
      try {
        pushUIProcessor();
        //
        return fireNewPopup();
      }
      finally {
        popUIProcessor();
      }
    }

    @Override
    public void fireComponentActionFromUI() {
      try {
        pushUIProcessor();
        //
        fireCalendarComponentAction();
      }
      finally {
        popUIProcessor();
      }
    }

    @Override
    public void fireComponentMovedFromUI(CalendarComponent comp, Date newDate) {
      try {
        pushUIProcessor();
        //
        comp = resolveComponent(comp);
        if (comp != null) {
          try {
            comp.getProvider().onItemMoved(comp.getItem(), newDate);
          }
          catch (ProcessingException e) {
            SERVICES.getService(IExceptionHandlerService.class).handleException(e);
          }
          catch (Throwable e) {
            SERVICES.getService(IExceptionHandlerService.class).handleException(new ProcessingException("Unexpected", e));
          }
        }
        fireCalendarComponentAction();
      }
      finally {
        popUIProcessor();
      }
    }

  }

}
>>>>>>> 9ae2a80a
<|MERGE_RESOLUTION|>--- conflicted
+++ resolved
@@ -1,4 +1,3 @@
-<<<<<<< HEAD
 /*******************************************************************************
  * Copyright (c) 2010 BSI Business Systems Integration AG.
  * All rights reserved. This program and the accompanying materials
@@ -95,12 +94,14 @@
 
   private Class<? extends ICalendarItemProvider>[] getConfiguredProducers() {
     Class[] dca = ConfigurationUtility.getDeclaredPublicClasses(getClass());
-    return ConfigurationUtility.sortFilteredClassesByOrderAnnotation(dca, ICalendarItemProvider.class);
+    Class<ICalendarItemProvider>[] foca = ConfigurationUtility.sortFilteredClassesByOrderAnnotation(dca, ICalendarItemProvider.class);
+    return ConfigurationUtility.removeReplacedClasses(foca);
   }
 
   private Class<? extends IMenu>[] getConfiguredMenus() {
     Class[] dca = ConfigurationUtility.getDeclaredPublicClasses(getClass());
-    return ConfigurationUtility.sortFilteredClassesByOrderAnnotation(dca, IMenu.class);
+    Class<IMenu>[] foca = ConfigurationUtility.sortFilteredClassesByOrderAnnotation(dca, IMenu.class);
+    return ConfigurationUtility.removeReplacedClasses(foca);
   }
 
   @ConfigOperation
@@ -453,7 +454,8 @@
   }
 
   /**
-   * do not use this internal method unless you are implementing a container that holds and controls an {@link ICalendar}
+   * do not use this internal method unless you are implementing a container that holds and controls an
+   * {@link ICalendar}
    */
   public void setContainerInternal(Object container) {
     propertySupport.setProperty(PROP_CONTAINER, container);
@@ -832,843 +834,4 @@
 
   }
 
-}
-=======
-/*******************************************************************************
- * Copyright (c) 2010 BSI Business Systems Integration AG.
- * All rights reserved. This program and the accompanying materials
- * are made available under the terms of the Eclipse Public License v1.0
- * which accompanies this distribution, and is available at
- * http://www.eclipse.org/legal/epl-v10.html
- *
- * Contributors:
- *     BSI Business Systems Integration AG - initial API and implementation
- ******************************************************************************/
-package org.eclipse.scout.rt.client.ui.basic.calendar;
-
-import java.beans.PropertyChangeEvent;
-import java.beans.PropertyChangeListener;
-import java.util.ArrayList;
-import java.util.Collection;
-import java.util.Collections;
-import java.util.Date;
-import java.util.EventListener;
-import java.util.HashMap;
-import java.util.HashSet;
-import java.util.LinkedList;
-import java.util.List;
-import java.util.Map;
-import java.util.Set;
-import java.util.TreeMap;
-
-import org.eclipse.scout.commons.CompositeObject;
-import org.eclipse.scout.commons.ConfigurationUtility;
-import org.eclipse.scout.commons.DateUtility;
-import org.eclipse.scout.commons.EventListenerList;
-import org.eclipse.scout.commons.StringUtility;
-import org.eclipse.scout.commons.annotations.ConfigOperation;
-import org.eclipse.scout.commons.annotations.ConfigProperty;
-import org.eclipse.scout.commons.annotations.ConfigPropertyValue;
-import org.eclipse.scout.commons.annotations.Order;
-import org.eclipse.scout.commons.beans.AbstractPropertyObserver;
-import org.eclipse.scout.commons.exception.ProcessingException;
-import org.eclipse.scout.commons.logger.IScoutLogger;
-import org.eclipse.scout.commons.logger.ScoutLogManager;
-import org.eclipse.scout.rt.client.ui.action.menu.IMenu;
-import org.eclipse.scout.rt.client.ui.basic.calendar.provider.ICalendarItemProvider;
-import org.eclipse.scout.rt.client.ui.basic.cell.Cell;
-import org.eclipse.scout.rt.shared.services.common.calendar.ICalendarItem;
-import org.eclipse.scout.rt.shared.services.common.exceptionhandler.IExceptionHandlerService;
-import org.eclipse.scout.service.SERVICES;
-
-/**
- * {@link ICalendarItemProducer} are defined as inner classes<br>
- */
-public abstract class AbstractCalendar extends AbstractPropertyObserver implements ICalendar {
-  private static final IScoutLogger LOG = ScoutLogManager.getLogger(AbstractCalendar.class);
-
-  private boolean m_initialized;
-  private IMenu[] m_menus;
-  private ICalendarItemProvider[] m_providers;
-  private final HashMap<Class<? extends ICalendarItemProvider>, Collection<CalendarComponent>> m_componentsByProvider;
-  private ICalendarUIFacade m_uiFacade;
-  private int m_calendarChanging;
-  private final DateTimeFormatFactory m_dateTimeFormatFactory;
-  private ArrayList<CalendarEvent> m_calendarEventBuffer;
-  private final EventListenerList m_listenerList;
-
-  public AbstractCalendar() {
-    this(true);
-  }
-
-  public AbstractCalendar(boolean callInitializer) {
-    m_calendarEventBuffer = new ArrayList<CalendarEvent>();
-    m_listenerList = new EventListenerList();
-    m_dateTimeFormatFactory = new DateTimeFormatFactory();
-    m_componentsByProvider = new HashMap<Class<? extends ICalendarItemProvider>, Collection<CalendarComponent>>();
-    if (callInitializer) {
-      initConfig();
-    }
-  }
-
-  protected void callInitializer() {
-    if (!m_initialized) {
-      initConfig();
-      m_initialized = true;
-    }
-  }
-
-  /*
-   * Configuration
-   */
-  @ConfigProperty(ConfigProperty.TEXT)
-  @Order(10)
-  @ConfigPropertyValue("null")
-  protected String getConfiguredTitle() {
-    return null;
-  }
-
-  private Class<? extends ICalendarItemProvider>[] getConfiguredProducers() {
-    Class[] dca = ConfigurationUtility.getDeclaredPublicClasses(getClass());
-    Class<ICalendarItemProvider>[] foca = ConfigurationUtility.sortFilteredClassesByOrderAnnotation(dca, ICalendarItemProvider.class);
-    return ConfigurationUtility.removeReplacedClasses(foca);
-  }
-
-  private Class<? extends IMenu>[] getConfiguredMenus() {
-    Class[] dca = ConfigurationUtility.getDeclaredPublicClasses(getClass());
-    Class<IMenu>[] foca = ConfigurationUtility.sortFilteredClassesByOrderAnnotation(dca, IMenu.class);
-    return ConfigurationUtility.removeReplacedClasses(foca);
-  }
-
-  @ConfigOperation
-  @Order(10)
-  protected void execInitCalendar() throws ProcessingException {
-  }
-
-  @ConfigOperation
-  @Order(15)
-  protected void execDisposeCalendar() throws ProcessingException {
-  }
-
-  /**
-   * Filter and resolve item conflicts after some {@link ICalendarItemProvider} changed their items
-   * 
-   * @param changedProviders
-   *          is the list of provider types that changed their provided items
-   * @param componentsByProvider
-   *          is the life map of all provider types with their provided items.
-   *          <p>
-   *          Changes to the componentsByProvider map are life applied to the calendar model.<br>
-   *          Often the convenience method {@link #findConflictingItems(Map, Class...)} is used to calculate conflicting
-   *          items of two or more providers for removal from the map.
-   *          <p>
-   *          The {@link ICalendarItem}s are wrapped into {@link CalendarComponent}s to hold their originating provider
-   *          and other common info.<br>
-   *          Use {@link CalendarComponent#getItem()} to access the {@link ICalendarItem}.
-   */
-  @ConfigOperation
-  @Order(20)
-  protected void execFilterCalendarItems(Set<Class<? extends ICalendarItemProvider>> changedProviderTypes, Map<Class<? extends ICalendarItemProvider>, Collection<CalendarComponent>> componentsByProvider) {
-  }
-
-  protected void initConfig() {
-    m_uiFacade = new P_UIFacade();
-    setTitle(getConfiguredTitle());
-    setSelectedDate(new Date());
-    // menus
-    ArrayList<IMenu> menuList = new ArrayList<IMenu>();
-    Class<? extends IMenu>[] ma = getConfiguredMenus();
-    for (int i = 0; i < ma.length; i++) {
-      try {
-        IMenu menu = ConfigurationUtility.newInnerInstance(this, ma[i]);
-        menuList.add(menu);
-      }
-      catch (Exception e) {
-        LOG.warn(null, e);
-      }
-    }
-    try {
-      injectMenusInternal(menuList);
-    }
-    catch (Exception e) {
-      LOG.error("error occured while dynamically contributing menus.", e);
-    }
-    m_menus = menuList.toArray(new IMenu[0]);
-    // producers
-    ArrayList<ICalendarItemProvider> producerList = new ArrayList<ICalendarItemProvider>();
-    Class<? extends ICalendarItemProvider>[] pa = getConfiguredProducers();
-    for (int i = 0; i < pa.length; i++) {
-      try {
-        ICalendarItemProvider producer = ConfigurationUtility.newInnerInstance(this, pa[i]);
-        producerList.add(producer);
-      }
-      catch (Exception e) {
-        LOG.warn(null, e);
-      }
-    }
-    m_providers = producerList.toArray(new ICalendarItemProvider[0]);
-    // attach change listener for item updates
-    for (final ICalendarItemProvider p : m_providers) {
-      p.addPropertyChangeListener(
-          new PropertyChangeListener() {
-            @Override
-            public void propertyChange(PropertyChangeEvent e) {
-              if (e.getPropertyName().equals(ICalendarItemProvider.PROP_ITEMS)) {
-                updateComponentsInternal(new ICalendarItemProvider[]{p});
-              }
-              else if (e.getPropertyName().equals(ICalendarItemProvider.PROP_LOAD_IN_PROGRESS)) {
-                updateLoadInProgressInternal();
-              }
-            }
-          }
-          );
-    }
-  }
-
-  /**
-   * Override this internal method only in order to make use of dynamic menus<br>
-   * Used to manage menu list and add/remove menus
-   * 
-   * @param menuList
-   *          live and mutable list of configured menus
-   */
-  protected void injectMenusInternal(List<IMenu> menuList) {
-  }
-
-  /*
-   * Runtime
-   */
-
-  /**
-   * This is the init of the runtime model after the table and columns are built
-   * and configured
-   */
-  @Override
-  public void initCalendar() throws ProcessingException {
-    execInitCalendar();
-    /*
-     * add property change listener to - reload calendar items when view range
-     * changes
-     */
-    addPropertyChangeListener(new PropertyChangeListener() {
-      @Override
-      public void propertyChange(PropertyChangeEvent e) {
-        if (e.getPropertyName().equals(PROP_VIEW_RANGE)) {
-          updateComponentsInternal(m_providers);
-        }
-      }
-    });
-    updateComponentsInternal(m_providers);
-  }
-
-  private void disposeCalendarInternal() {
-    for (ICalendarItemProvider p : m_providers) {
-      try {
-        p.disposeProvider();
-      }
-      catch (Throwable t) {
-        LOG.warn(p.getClass().getName(), t);
-      }
-    }
-  }
-
-  @Override
-  public void disposeCalendar() {
-    disposeCalendarInternal();
-    try {
-      execDisposeCalendar();
-    }
-    catch (Throwable t) {
-      LOG.warn(getClass().getName(), t);
-    }
-  }
-
-  @Override
-  public String getTitle() {
-    return propertySupport.getPropertyString(PROP_TITLE);
-  }
-
-  @Override
-  public void setTitle(String s) {
-    propertySupport.setPropertyString(PROP_TITLE, s);
-  }
-
-  @Override
-  public boolean isLoadInProgress() {
-    return propertySupport.getPropertyBool(PROP_LOAD_IN_PROGRESS);
-  }
-
-  @Override
-  public void setLoadInProgress(boolean b) {
-    propertySupport.setPropertyBool(PROP_LOAD_IN_PROGRESS, b);
-  }
-
-  @Override
-  public boolean isCalendarChanging() {
-    return m_calendarChanging > 0;
-  }
-
-  @Override
-  public void setCalendarChanging(boolean b) {
-    // use a stack counter because setTableChanging might be called in nested
-    // loops
-    if (b) {
-      m_calendarChanging++;
-      if (m_calendarChanging == 1) {
-        // 0 --> 1
-        propertySupport.setPropertiesChanging(true);
-      }
-    }
-    else {
-      if (m_calendarChanging > 0) {
-        m_calendarChanging--;
-        if (m_calendarChanging == 0) {
-          try {
-            processChangeBuffer();
-          }
-          finally {
-            propertySupport.setPropertiesChanging(false);
-          }
-        }
-      }
-    }
-  }
-
-  private void processChangeBuffer() {
-    /*
-     * fire events tree changes are finished now, fire all buffered events and
-     * call lookups
-     */
-    CalendarEvent[] a = m_calendarEventBuffer.toArray(new CalendarEvent[0]);
-    m_calendarEventBuffer = new ArrayList<CalendarEvent>();
-    // coalesce ITEMS_CHANGED,ITEM_SELECTED events
-    HashSet<Integer> types = new HashSet<Integer>();
-    LinkedList<CalendarEvent> coalescedEvents = new LinkedList<CalendarEvent>();
-    // reverse traversal
-    for (int i = a.length - 1; i >= 0; i--) {
-      switch (a[i].getType()) {
-        case CalendarEvent.TYPE_COMPONENT_ACTION: {
-          if (!types.contains(a[i].getType())) {
-            coalescedEvents.add(0, a[i]);
-            types.add(a[i].getType());
-          }
-          break;
-        }
-        default: {
-          coalescedEvents.add(0, a[i]);
-        }
-      }
-    }
-    // fire the batch
-    fireCalendarEventBatchInternal(coalescedEvents.toArray(new CalendarEvent[0]));
-  }
-
-  public IMenu[] getMenus() {
-    return m_menus;
-  }
-
-  @Override
-  public int getDisplayMode() {
-    return propertySupport.getPropertyInt(PROP_DISPLAY_MODE);
-  }
-
-  @Override
-  public void setDisplayMode(int mode) {
-    propertySupport.setPropertyInt(PROP_DISPLAY_MODE, mode);
-  }
-
-  @Override
-  public boolean isDisplayCondensed() {
-    return propertySupport.getPropertyBool(PROP_DISPLAY_CONDENSED);
-  }
-
-  @Override
-  public void setDisplayCondensed(boolean condensed) {
-    propertySupport.setPropertyBool(PROP_DISPLAY_CONDENSED, condensed);
-  }
-
-  @Override
-  public Date[] getViewRange() {
-    Date[] a = (Date[]) propertySupport.getProperty(PROP_VIEW_RANGE);
-    if (a == null) {
-      a = new Date[2];
-    }
-    return a;
-  }
-
-  @Override
-  public void setViewRange(Date minDate, Date maxDate) {
-    propertySupport.setProperty(PROP_VIEW_RANGE, new Date[]{minDate, maxDate});
-  }
-
-  @Override
-  public Date getSelectedDate() {
-    return (Date) propertySupport.getProperty(PROP_SELECTED_DATE);
-  }
-
-  @Override
-  public void setSelectedDate(Date d) {
-    propertySupport.setProperty(PROP_SELECTED_DATE, d);
-  }
-
-  @Override
-  public CalendarComponent getSelectedComponent() {
-    return (CalendarComponent) propertySupport.getProperty(PROP_SELECTED_COMPONENT);
-  }
-
-  @Override
-  @SuppressWarnings("unchecked")
-  public <T extends ICalendarItem> T getSelectedItem(Class<T> c) {
-    CalendarComponent comp = getSelectedComponent();
-    if (comp != null && comp.getItem() != null) {
-      if (c.isAssignableFrom(comp.getItem().getClass())) {
-        return (T) comp.getItem();
-      }
-    }
-    return null;
-  }
-
-  @Override
-  public void setSelectedComponent(CalendarComponent comp) {
-    comp = resolveComponent(comp);
-    propertySupport.setProperty(PROP_SELECTED_COMPONENT, comp);
-  }
-
-  private CalendarComponent resolveComponent(CalendarComponent comp) {
-    return comp;
-  }
-
-  @Override
-  public DateTimeFormatFactory getDateTimeFormatFactory() {
-    return m_dateTimeFormatFactory;
-  }
-
-  @Override
-  public CalendarComponent[] getComponents() {
-    CalendarComponent[] a = (CalendarComponent[]) propertySupport.getProperty(PROP_COMPONENTS);
-    if (a == null) {
-      a = new CalendarComponent[0];
-    }
-    return a;
-  }
-
-  private void updateComponentsInternal(ICalendarItemProvider[] changedProviders) {
-    Date[] d = getViewRange();
-    if (d[0] != null && d[1] != null) {
-      for (ICalendarItemProvider p : changedProviders) {
-        LinkedList<CalendarComponent> components = new LinkedList<CalendarComponent>();
-        for (ICalendarItem item : p.getItems(d[0], d[1])) {
-          Cell cell = new Cell();
-          p.decorateCell(cell, item);
-          components.add(new CalendarComponent(this, p, item, cell));
-        }
-        m_componentsByProvider.put(p.getClass(), components);
-      }
-      // filter and resolve item conflicts
-      HashSet<Class<? extends ICalendarItemProvider>> providerTypes = new HashSet<Class<? extends ICalendarItemProvider>>();
-      for (int i = 0; i < changedProviders.length; i++) {
-        providerTypes.add(changedProviders[i].getClass());
-      }
-      execFilterCalendarItems(providerTypes, m_componentsByProvider);
-      // complete list
-      TreeMap<CompositeObject, CalendarComponent> sortMap = new TreeMap<CompositeObject, CalendarComponent>();
-      int index = 0;
-      for (Collection<CalendarComponent> c : m_componentsByProvider.values()) {
-        for (CalendarComponent comp : c) {
-          sortMap.put(new CompositeObject(comp.getFromDate(), index++), comp);
-        }
-      }
-      propertySupport.setProperty(PROP_COMPONENTS, sortMap.values().toArray(new CalendarComponent[0]));
-      // validate selection
-      setSelectedComponent(getSelectedComponent());
-    }
-  }
-
-  @Override
-  public Object getContainer() {
-    return propertySupport.getProperty(PROP_CONTAINER);
-  }
-
-  /**
-   * do not use this internal method unless you are implementing a container that holds and controls an
-   * {@link ICalendar}
-   */
-  public void setContainerInternal(Object container) {
-    propertySupport.setProperty(PROP_CONTAINER, container);
-  }
-
-  public Collection<CalendarItemConflict> findConflictingItems(Map<Class<? extends ICalendarItemProvider>, Collection<CalendarComponent>> componentsByProvider, Class<? extends ICalendarItemProvider>... providerTypes) {
-    if (providerTypes != null && providerTypes.length >= 2) {
-      HashMap<String, List<CalendarComponent>> classificationMap = new HashMap<String, List<CalendarComponent>>();
-      for (int i = 0; i < providerTypes.length; i++) {
-        Collection<CalendarComponent> a = componentsByProvider.get(providerTypes[i]);
-        if (a != null) {
-          for (CalendarComponent comp : a) {
-            String key = StringUtility.emptyIfNull(comp.getItem().getSubject()).toLowerCase().trim();
-            List<CalendarComponent> list = classificationMap.get(key);
-            if (list == null) {
-              list = new ArrayList<CalendarComponent>();
-              classificationMap.put(key, list);
-            }
-            list.add(comp);
-          }
-        }
-      }
-      ArrayList<CalendarItemConflict> conflicts = new ArrayList<CalendarItemConflict>();
-      for (Map.Entry<String, List<CalendarComponent>> e : classificationMap.entrySet()) {
-        if (e.getValue().size() >= 2) {
-          List<CalendarComponent> list = e.getValue();
-          // find CalendarComponents with same Provider, break them up in separate groups for duplicate check
-          // reason: all CalendarComponents of the same provider are assumed to be distinct
-          HashMap<ICalendarItemProvider, ArrayList<CalendarComponent>> groups = new HashMap<ICalendarItemProvider, ArrayList<CalendarComponent>>();
-          for (CalendarComponent c : list) {
-            if (groups.containsKey(c.getProvider())) {
-              groups.get(c.getProvider()).add(c);
-            }
-            else {
-              ArrayList<CalendarComponent> tmp = new ArrayList<CalendarComponent>();
-              tmp.add(c);
-              groups.put(c.getProvider(), tmp);
-            }
-          }
-          ArrayList<CalendarComponent> groupComp = new ArrayList<CalendarComponent>();
-          for (ArrayList<CalendarComponent> g : groups.values()) {
-            if (g.size() > 1) {
-              groupComp.addAll(g);
-            }
-          }
-          if (groupComp.size() == 0) {
-            // no duplicate records of a provider found, start with first item
-            groupComp.add(list.get(0));
-          }
-          for (CalendarComponent ref : groupComp) {
-            ArrayList<CalendarComponent> matchList = new ArrayList<CalendarComponent>();
-            double matchSum = 0;
-            matchList.add(ref);
-            for (CalendarComponent test : list) {
-              if (ref == test || test.getProvider() == ref.getProvider()) {
-                continue;
-              }
-              if (DateUtility.intersects(test.getFromDate(), test.getToDate(), ref.getFromDate(), ref.getToDate())) {
-                matchList.add(test);
-                double minOfStart = Math.min(test.getFromDate().getTime(), ref.getFromDate().getTime());
-                double maxOfStart = Math.max(test.getFromDate().getTime(), ref.getFromDate().getTime());
-                double minOfEnd = Math.min(test.getToDate().getTime(), ref.getToDate().getTime());
-                double maxOfEnd = Math.max(test.getToDate().getTime(), ref.getToDate().getTime());
-                if (maxOfEnd - minOfStart > 1e-6) {
-                  matchSum += (minOfEnd - maxOfStart) / (maxOfEnd - minOfStart);
-                }
-                else {
-                  matchSum += 1.0d;
-                }
-              }
-            }
-            if (matchList.size() >= 2) {
-              conflicts.add(new CalendarItemConflict(componentsByProvider, matchList, matchSum / (matchList.size() - 1)));
-            }
-          }
-        }
-      }
-      return conflicts;
-    }
-    else {
-      return Collections.emptyList();
-    }
-  }
-
-  private void updateLoadInProgressInternal() {
-    boolean b = false;
-    for (ICalendarItemProvider p : m_providers) {
-      if (p.isLoadInProgress()) {
-        b = true;
-        break;
-      }
-    }
-    setLoadInProgress(b);
-  }
-
-  @Override
-  public void reloadCalendarItems() {
-    for (ICalendarItemProvider p : m_providers) {
-      p.reloadProvider();
-    }
-  }
-
-  private IMenu[] fireComponentPopup(CalendarComponent comp) {
-    if (comp != null) {
-      CalendarEvent e = new CalendarEvent(this, CalendarEvent.TYPE_COMPONENT_POPUP, comp);
-      // single observer for calendar-defined menus
-      addComponentPopupMenus(e, comp);
-      fireCalendarEventInternal(e);
-      return e.getPopupMenus();
-    }
-    else {
-      return new IMenu[0];
-    }
-  }
-
-  private void addComponentPopupMenus(CalendarEvent e, CalendarComponent comp) {
-    // calendar
-    for (IMenu menu : getMenus()) {
-      // pass 1
-      if (menu.isSingleSelectionAction()) {
-        // pass 2
-        menu.prepareAction();
-        if (menu.isVisible()) {
-          e.addPopupMenu(menu);
-        }
-      }
-    }
-    // item producer
-    for (IMenu menu : comp.getProvider().getMenus()) {
-      // pass 1
-      if (menu.isSingleSelectionAction()) {
-        // pass 2
-        menu.prepareAction();
-        if (menu.isVisible()) {
-          e.addPopupMenu(menu);
-        }
-      }
-    }
-  }
-
-  private IMenu[] fireNewPopup() {
-    CalendarEvent e = new CalendarEvent(this, CalendarEvent.TYPE_NEW_POPUP);
-    // single observer for calendar-defined menus
-    addNewPopupMenus(e);
-    fireCalendarEventInternal(e);
-    return e.getPopupMenus();
-  }
-
-  private void addNewPopupMenus(CalendarEvent e) {
-    // calendar
-    for (IMenu menu : getMenus()) {
-      // pass 1
-      if (!menu.isSingleSelectionAction()) {
-        menu.prepareAction();
-        if (menu.isVisible()) {
-          e.addPopupMenu(menu);
-        }
-      }
-    }
-    // producers
-    for (ICalendarItemProvider p : m_providers) {
-      for (IMenu menu : p.getMenus()) {
-        // pass 1
-        if (!menu.isSingleSelectionAction()) {
-          menu.prepareAction();
-          if (menu.isVisible()) {
-            e.addPopupMenu(menu);
-          }
-        }
-      }
-    }
-  }
-
-  /*
-   * Property Observer
-   */
-
-  @Override
-  public void addPropertyChangeListener(PropertyChangeListener listener) {
-    propertySupport.addPropertyChangeListener(listener);
-  }
-
-  @Override
-  public void addPropertyChangeListener(String propertyName, PropertyChangeListener listener) {
-    propertySupport.addPropertyChangeListener(propertyName, listener);
-  }
-
-  @Override
-  public void removePropertyChangeListener(PropertyChangeListener listener) {
-    propertySupport.removePropertyChangeListener(listener);
-  }
-
-  @Override
-  public void removePropertyChangeListener(String propertyName, PropertyChangeListener listener) {
-    propertySupport.removePropertyChangeListener(propertyName, listener);
-  }
-
-  /**
-   * Model Observer
-   */
-  @Override
-  public void addCalendarListener(CalendarListener listener) {
-    m_listenerList.add(CalendarListener.class, listener);
-  }
-
-  @Override
-  public void removeCalendarListener(CalendarListener listener) {
-    m_listenerList.remove(CalendarListener.class, listener);
-  }
-
-  private void fireCalendarComponentAction() {
-    CalendarComponent comp = getSelectedComponent();
-    if (comp != null) {
-      // single observer exec
-      try {
-        comp.getProvider().onItemAction(comp.getItem());
-      }
-      catch (ProcessingException e) {
-        SERVICES.getService(IExceptionHandlerService.class).handleException(e);
-      }
-      fireCalendarEventInternal(new CalendarEvent(this, CalendarEvent.TYPE_COMPONENT_ACTION, comp));
-    }
-  }
-
-  // main handler
-  private void fireCalendarEventInternal(CalendarEvent e) {
-    if (isCalendarChanging()) {
-      // buffer the event for later batch firing
-      m_calendarEventBuffer.add(e);
-    }
-    else {
-      EventListener[] listeners = m_listenerList.getListeners(CalendarListener.class);
-      if (listeners != null && listeners.length > 0) {
-        for (int i = 0; i < listeners.length; i++) {
-          ((CalendarListener) listeners[i]).calendarChanged(e);
-        }
-      }
-    }
-  }
-
-  // batch handler
-  private void fireCalendarEventBatchInternal(CalendarEvent[] batch) {
-    if (isCalendarChanging()) {
-      LOG.error("Illegal State: firing a event batch while calendar is changing");
-    }
-    else {
-      EventListener[] listeners = m_listenerList.getListeners(CalendarListener.class);
-      if (listeners != null && listeners.length > 0) {
-        for (int i = 0; i < listeners.length; i++) {
-          ((CalendarListener) listeners[i]).calendarChangedBatch(batch);
-        }
-      }
-    }
-  }
-
-  @Override
-  public ICalendarUIFacade getUIFacade() {
-    return m_uiFacade;
-  }
-
-  /*
-   * UI Notifications
-   */
-  private class P_UIFacade implements ICalendarUIFacade {
-    private int m_uiProcessorCount = 0;
-
-    protected void pushUIProcessor() {
-      m_uiProcessorCount++;
-    }
-
-    protected void popUIProcessor() {
-      m_uiProcessorCount--;
-    }
-
-    @Override
-    public boolean isUIProcessing() {
-      return m_uiProcessorCount > 0;
-    }
-
-    @Override
-    public void setSelectionFromUI(Date d, CalendarComponent comp) {
-      try {
-        pushUIProcessor();
-        //
-        setSelectedDate(d);
-        setSelectedComponent(comp);
-      }
-      finally {
-        popUIProcessor();
-      }
-    }
-
-    @Override
-    public void setVisibleRangeFromUI(Date minDate, Date maxDate) {
-      try {
-        pushUIProcessor();
-        //
-        setViewRange(minDate, maxDate);
-      }
-      finally {
-        popUIProcessor();
-      }
-    }
-
-    @Override
-    public void fireReloadFromUI() {
-      try {
-        pushUIProcessor();
-        //
-        reloadCalendarItems();
-      }
-      finally {
-        popUIProcessor();
-      }
-    }
-
-    @Override
-    public IMenu[] fireComponentPopupFromUI() {
-      try {
-        pushUIProcessor();
-        //
-        return fireComponentPopup(getSelectedComponent());
-      }
-      finally {
-        popUIProcessor();
-      }
-    }
-
-    @Override
-    public IMenu[] fireNewPopupFromUI() {
-      try {
-        pushUIProcessor();
-        //
-        return fireNewPopup();
-      }
-      finally {
-        popUIProcessor();
-      }
-    }
-
-    @Override
-    public void fireComponentActionFromUI() {
-      try {
-        pushUIProcessor();
-        //
-        fireCalendarComponentAction();
-      }
-      finally {
-        popUIProcessor();
-      }
-    }
-
-    @Override
-    public void fireComponentMovedFromUI(CalendarComponent comp, Date newDate) {
-      try {
-        pushUIProcessor();
-        //
-        comp = resolveComponent(comp);
-        if (comp != null) {
-          try {
-            comp.getProvider().onItemMoved(comp.getItem(), newDate);
-          }
-          catch (ProcessingException e) {
-            SERVICES.getService(IExceptionHandlerService.class).handleException(e);
-          }
-          catch (Throwable e) {
-            SERVICES.getService(IExceptionHandlerService.class).handleException(new ProcessingException("Unexpected", e));
-          }
-        }
-        fireCalendarComponentAction();
-      }
-      finally {
-        popUIProcessor();
-      }
-    }
-
-  }
-
-}
->>>>>>> 9ae2a80a
+}