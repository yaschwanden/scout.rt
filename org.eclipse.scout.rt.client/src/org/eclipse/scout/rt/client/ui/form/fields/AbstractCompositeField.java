<<<<<<< HEAD
/*******************************************************************************
 * Copyright (c) 2010 BSI Business Systems Integration AG.
 * All rights reserved. This program and the accompanying materials
 * are made available under the terms of the Eclipse Public License v1.0
 * which accompanies this distribution, and is available at
 * http://www.eclipse.org/legal/epl-v10.html
 *
 * Contributors:
 *     BSI Business Systems Integration AG - initial API and implementation
 ******************************************************************************/
package org.eclipse.scout.rt.client.ui.form.fields;

import java.beans.PropertyChangeEvent;
import java.beans.PropertyChangeListener;
import java.util.ArrayList;
import java.util.List;

import org.eclipse.scout.commons.ConfigurationUtility;
import org.eclipse.scout.commons.annotations.InjectFieldTo;
import org.eclipse.scout.commons.exception.ProcessingException;
import org.eclipse.scout.commons.holders.Holder;
import org.eclipse.scout.rt.client.ui.form.DefaultFormFieldInjection;
import org.eclipse.scout.rt.client.ui.form.FormFieldInjectionThreadLocal;
import org.eclipse.scout.rt.client.ui.form.IForm;
import org.eclipse.scout.rt.client.ui.form.IFormFieldVisitor;
import org.eclipse.scout.rt.client.ui.form.fields.groupbox.AbstractGroupBox;
import org.eclipse.scout.rt.client.ui.form.fields.wrappedform.IWrappedFormField;
import org.eclipse.scout.rt.shared.services.common.exceptionhandler.IExceptionHandlerService;
import org.eclipse.scout.service.SERVICES;

public abstract class AbstractCompositeField extends AbstractFormField implements ICompositeField {

  private IFormField[] m_fields;

  public AbstractCompositeField() {
    this(true);
  }

  public AbstractCompositeField(boolean callInitializer) {
    super(callInitializer);
  }

  protected Class<? extends IFormField>[] getConfiguredFields() {
    Class[] dca = ConfigurationUtility.getDeclaredPublicClasses(getClass());
    return ConfigurationUtility.sortFilteredClassesByOrderAnnotation(dca, IFormField.class);
  }

  /**
   * Full override: disable
   */

  @Override
  protected boolean execCalculateVisible() {
    return true;
  }

  @Override
  protected void initConfig() {
    /*
     * call first super initConfig to ensure all properties are applied to the field only.
     * E.g. setEnabled(getConfiguredEnabled()) would enable/disable all children when called
     * after field creation. -> all fields would have the enabled state of the MainBox.
     */
    m_fields = new IFormField[0];
    super.initConfig();
    Class<? extends IFormField>[] fieldArray = getConfiguredFields();
    // prepare injected fields
    DefaultFormFieldInjection injectedFields = null;
    for (Class<? extends IFormField> clazz : fieldArray) {
      if (!clazz.isAnnotationPresent(InjectFieldTo.class)) {
        continue;
      }
      try {
        IFormField f = ConfigurationUtility.newInnerInstance(this, clazz);
        if (f != null) {
          if (injectedFields == null) {
            injectedFields = new DefaultFormFieldInjection();
          }
          injectedFields.addField(f);
        }
      }// end try
      catch (Throwable t) {
        SERVICES.getService(IExceptionHandlerService.class).handleException(new ProcessingException("field: " + clazz.getName(), t));
      }
    }
    ArrayList<IFormField> fieldList = new ArrayList<IFormField>();
    try {
      if (injectedFields != null) {
        FormFieldInjectionThreadLocal.push(injectedFields);
      }
      //
      for (Class<? extends IFormField> clazz : fieldArray) {
        if (clazz.isAnnotationPresent(InjectFieldTo.class)) {
          continue;
        }
        try {
          IFormField f = ConfigurationUtility.newInnerInstance(this, clazz);
          fieldList.add(f);
        }// end try
        catch (Throwable t) {
          SERVICES.getService(IExceptionHandlerService.class).handleException(new ProcessingException("field: " + clazz.getName(), t));
        }
      }
      injectFieldsInternal(fieldList);
    }
    finally {
      if (injectedFields != null) {
        FormFieldInjectionThreadLocal.pop(injectedFields);
      }
    }
    for (IFormField f : fieldList) {
      f.setParentFieldInternal(this);
    }
    m_fields = fieldList.toArray(new IFormField[fieldList.size()]);
    // attach a proxy controller to each child field in the group for: visible, saveNeeded
    for (IFormField f : m_fields) {
      f.addPropertyChangeListener(new P_FieldPropertyChangeListener());
    }
    handleFieldVisibilityChanged();
  }

  /**
   * Override this internal method only in order to make use of dynamic fields<br>
   * Used to manage field list and add/remove fields (see {@link AbstractGroupBox} with wizard buttons)
   * <p>
   * The default implementation checks for {@link InjectFieldTo} annotations in the enclosing (runtime) classes.
   * 
   * @param fieldList
   *          live and mutable list of configured fields, not yet initialized
   *          and added to composite field
   */
  protected void injectFieldsInternal(List<IFormField> fieldList) {
    FormFieldInjectionThreadLocal.injectFields(this, fieldList);
  }

  @Override
  public void setFormInternal(IForm form) {
    super.setFormInternal(form);
    IFormField[] a = m_fields;
    for (int i = 0; i < a.length; i++) {
      IFormField f = a[i];
      f.setFormInternal(form);
    }
  }

  @Override
  public int getFieldIndex(IFormField f) {
    for (int i = 0; i < m_fields.length; i++) {
      if (m_fields[i] == f) {
        return i;
      }
    }
    return -1;
  }

  @Override
  public int getFieldCount() {
    return m_fields.length;
  }

  @Override
  public IFormField getFieldById(final String id) {
    final Holder<IFormField> found = new Holder<IFormField>(IFormField.class);
    IFormFieldVisitor v = new IFormFieldVisitor() {
      @Override
      public boolean visitField(IFormField field, int level, int fieldIndex) {
        if (field.getFieldId().equals(id)) {
          found.setValue(field);
        }
        return found.getValue() == null;
      }
    };
    visitFields(v, 0);
    return found.getValue();
  }

  @Override
  public <T extends IFormField> T getFieldById(final String id, final Class<T> type) {
    final Holder<T> found = new Holder<T>(type);
    IFormFieldVisitor v = new IFormFieldVisitor() {
      @Override
      @SuppressWarnings("unchecked")
      public boolean visitField(IFormField field, int level, int fieldIndex) {
        if (type.isAssignableFrom(field.getClass()) && field.getFieldId().equals(id)) {
          found.setValue((T) field);
        }
        return found.getValue() == null;
      }
    };
    visitFields(v, 0);
    return found.getValue();
  }

  @Override
  public <T extends IFormField> T getFieldByClass(final Class<T> c) {
    final Holder<T> found = new Holder<T>(c);
    IFormFieldVisitor v = new IFormFieldVisitor() {
      @Override
      @SuppressWarnings("unchecked")
      public boolean visitField(IFormField field, int level, int fieldIndex) {
        if (field.getClass() == c) {
          found.setValue((T) field);
        }
        return found.getValue() == null;
      }
    };
    visitFields(v, 0);
    return found.getValue();
  }

  @Override
  public IFormField[] getFields() {
    IFormField[] a = new IFormField[m_fields.length];
    System.arraycopy(m_fields, 0, a, 0, a.length);
    return a;
  }

  @Override
  public boolean visitFields(IFormFieldVisitor visitor, int startLevel) {
    // myself
    if (!visitor.visitField(this, startLevel, 0)) {
      return false;
    }
    // children
    int index = 0;
    IFormField[] f = m_fields;
    for (int i = 0; i < f.length; i++) {
      if (f[i] instanceof ICompositeField) {
        if (!((ICompositeField) f[i]).visitFields(visitor, startLevel + 1)) {
          return false;
        }
      }
      else if (f[i] instanceof IWrappedFormField) {
        if (!((IWrappedFormField) f[i]).visitFields(visitor, startLevel + 1)) {
          return false;
        }
      }
      else {
        if (!visitor.visitField(f[i], startLevel, index)) {
          return false;
        }
      }
      index++;
    }
    return true;
  }

  @Override
  protected boolean execIsSaveNeeded() throws ProcessingException {
    for (IFormField f : m_fields) {
      if (f.isSaveNeeded()) {
        return true;
      }
    }
    return false;
  }

  @Override
  protected void execMarkSaved() throws ProcessingException {
    super.execMarkSaved();
    for (IFormField f : m_fields) {
      f.markSaved();
    }
  }

  @Override
  protected boolean execIsEmpty() throws ProcessingException {
    for (IFormField f : m_fields) {
      if (!f.isEmpty()) {
        return false;
      }
    }
    return true;
  }

  /**
   * broadcast this change to all children
   */
  @Override
  public void setMandatory(boolean b) {
    // recursively down all children
    for (IFormField f : m_fields) {
      f.setMandatory(b);
    }
  }

  /**
   * do not broadcast this change to all children
   */
  @Override
  public void setVisible(boolean b) {
    super.setVisible(b);
  }

  /**
   * when granting of enabled property changes, broadcast and set this property
   * on all children that have no permission set
   */
  @Override
  public void setEnabledGranted(boolean b) {
    super.setEnabledGranted(b);
    for (IFormField f : getFields()) {
      if (f.getEnabledPermission() == null) {
        f.setEnabledGranted(b);
      }
    }
  }

  /**
   * when granting of visible property changes, do not broadcast and set this
   * property on all children that have no permission set
   */
  @Override
  public void setVisibleGranted(boolean b) {
    super.setVisibleGranted(b);
  }

  /**
   * if initialized broadcast this change to all children.
   */
  @Override
  public void setEnabled(boolean b) {
    super.setEnabled(b);
    // recursively down all children only if initialized.
    if (isInitialized()) {
      for (IFormField f : m_fields) {
        f.setEnabled(b);
      }
    }
  }

  // box is only visible when it has at least one visible item
  protected void handleFieldVisibilityChanged() {
    int visCount = 0;
    IFormField[] f = m_fields;
    for (int i = 0; i < f.length; i++) {
      if (f[i].isVisible()) {
        visCount++;
      }
    }
    setVisibleFieldCount(visCount);
    calculateVisibleInternal();
  }

  @Override
  public void rebuildFieldGrid() {
  }

  private void setVisibleFieldCount(int n) {
    propertySupport.setPropertyInt(PROP_VISIBLE_FIELD_COUNT, n);
  }

  protected int getVisibleFieldCount() {
    return propertySupport.getPropertyInt(PROP_VISIBLE_FIELD_COUNT);
  }

  /**
   * Implementation of PropertyChangeListener Proxy on all attached fields (not
   * groups)
   */
  private class P_FieldPropertyChangeListener implements PropertyChangeListener {
    @Override
    public void propertyChange(PropertyChangeEvent e) {
      if (e.getPropertyName().equals(IFormField.PROP_VISIBLE)) {
        // fire group box visibility
        handleFieldVisibilityChanged();
      }
      else if (e.getPropertyName().equals(IFormField.PROP_SAVE_NEEDED)) {
        checkSaveNeeded();
      }
      else if (e.getPropertyName().equals(IFormField.PROP_EMPTY)) {
        checkEmpty();
      }
    }
  }// end private class
}
=======
/*******************************************************************************
 * Copyright (c) 2010 BSI Business Systems Integration AG.
 * All rights reserved. This program and the accompanying materials
 * are made available under the terms of the Eclipse Public License v1.0
 * which accompanies this distribution, and is available at
 * http://www.eclipse.org/legal/epl-v10.html
 *
 * Contributors:
 *     BSI Business Systems Integration AG - initial API and implementation
 ******************************************************************************/
package org.eclipse.scout.rt.client.ui.form.fields;

import java.beans.PropertyChangeEvent;
import java.beans.PropertyChangeListener;
import java.util.ArrayList;
import java.util.List;
import java.util.Map;

import org.eclipse.scout.commons.ConfigurationUtility;
import org.eclipse.scout.commons.annotations.InjectFieldTo;
import org.eclipse.scout.commons.annotations.Replace;
import org.eclipse.scout.commons.exception.ProcessingException;
import org.eclipse.scout.commons.holders.Holder;
import org.eclipse.scout.rt.client.ui.form.AbstractForm;
import org.eclipse.scout.rt.client.ui.form.DefaultFormFieldInjection;
import org.eclipse.scout.rt.client.ui.form.FormFieldInjectionThreadLocal;
import org.eclipse.scout.rt.client.ui.form.IForm;
import org.eclipse.scout.rt.client.ui.form.IFormFieldVisitor;
import org.eclipse.scout.rt.client.ui.form.fields.groupbox.AbstractGroupBox;
import org.eclipse.scout.rt.client.ui.form.fields.wrappedform.IWrappedFormField;
import org.eclipse.scout.rt.shared.services.common.exceptionhandler.IExceptionHandlerService;
import org.eclipse.scout.service.SERVICES;

public abstract class AbstractCompositeField extends AbstractFormField implements ICompositeField {

  private IFormField[] m_fields;
  private Map<Class<?>, Class<? extends IFormField>> m_formFieldReplacements;

  public AbstractCompositeField() {
    this(true);
  }

  public AbstractCompositeField(boolean callInitializer) {
    super(callInitializer);
  }

  protected Class<? extends IFormField>[] getConfiguredFields() {
    Class[] dca = ConfigurationUtility.getDeclaredPublicClasses(getClass());
    return ConfigurationUtility.sortFilteredClassesByOrderAnnotation(dca, IFormField.class);
  }

  /**
   * Full override: disable
   */

  @Override
  protected boolean execCalculateVisible() {
    return true;
  }

  @Override
  protected void initConfig() {
    /*
     * call first super initConfig to ensure all properties are applied to the field only.
     * E.g. setEnabled(getConfiguredEnabled()) would enable/disable all children when called
     * after field creation. -> all fields would have the enabled state of the MainBox.
     */
    m_fields = new IFormField[0];
    super.initConfig();
    Class<? extends IFormField>[] fieldArray = getConfiguredFields();
    // prepare injected fields
    DefaultFormFieldInjection injectedFields = null;
    List<Class<? extends IFormField>> configuredFields = new ArrayList<Class<? extends IFormField>>();
    for (Class<? extends IFormField> clazz : fieldArray) {
      if (ConfigurationUtility.isInjectFieldAnnotationPresent(clazz)) {
        if (injectedFields == null) {
          injectedFields = new DefaultFormFieldInjection(this);
        }
        injectedFields.addField(clazz);
      }
      else {
        configuredFields.add(clazz);
      }
    }
    ArrayList<IFormField> fieldList = new ArrayList<IFormField>();
    try {
      if (injectedFields != null) {
        FormFieldInjectionThreadLocal.push(injectedFields);
      }
      //
      filterFieldsInternal(configuredFields);
      for (Class<? extends IFormField> clazz : configuredFields) {
        try {
          IFormField f = ConfigurationUtility.newInnerInstance(this, clazz);
          fieldList.add(f);
        }// end try
        catch (Throwable t) {
          SERVICES.getService(IExceptionHandlerService.class).handleException(new ProcessingException("field: " + clazz.getName(), t));
        }
      }
      injectFieldsInternal(fieldList);
    }
    finally {
      if (injectedFields != null) {
        m_formFieldReplacements = injectedFields.getReplacementMapping();
        FormFieldInjectionThreadLocal.pop(injectedFields);
      }
    }
    for (IFormField f : fieldList) {
      f.setParentFieldInternal(this);
    }
    m_fields = fieldList.toArray(new IFormField[fieldList.size()]);
    // attach a proxy controller to each child field in the group for: visible, saveNeeded
    for (IFormField f : m_fields) {
      f.addPropertyChangeListener(new P_FieldPropertyChangeListener());
    }
    handleFieldVisibilityChanged();
  }

  /**
   * Filter list of configured fields before they are instantiated.
   * <p/>
   * The default implementation removes fields replaced by another field annotated with {@link Replace}.
   * 
   * @param fieldList
   *          live and mutable list of configured field classes (i.e. yet not instantiated)
   * @since 3.8.2
   */
  protected void filterFieldsInternal(List<Class<? extends IFormField>> fieldList) {
    FormFieldInjectionThreadLocal.filterFields(this, fieldList);
  }

  /**
   * Override this internal method only in order to make use of dynamic fields<br>
   * Used to manage field list and add/remove fields (see {@link AbstractGroupBox} with wizard buttons)
   * <p>
   * The default implementation checks for {@link InjectFieldTo} annotations in the enclosing (runtime) classes.
   * 
   * @param fieldList
   *          live and mutable list of configured fields, not yet initialized
   *          and added to composite field
   */
  protected void injectFieldsInternal(List<IFormField> fieldList) {
    FormFieldInjectionThreadLocal.injectFields(this, fieldList);
  }

  @Override
  public void setFormInternal(IForm form) {
    super.setFormInternal(form);
    if (form instanceof AbstractForm) {
      ((AbstractForm) form).registerFormFieldReplacementsInternal(m_formFieldReplacements);
    }
    IFormField[] a = m_fields;
    for (int i = 0; i < a.length; i++) {
      IFormField f = a[i];
      f.setFormInternal(form);
    }
  }

  @Override
  public int getFieldIndex(IFormField f) {
    for (int i = 0; i < m_fields.length; i++) {
      if (m_fields[i] == f) {
        return i;
      }
    }
    return -1;
  }

  @Override
  public int getFieldCount() {
    return m_fields.length;
  }

  @Override
  public IFormField getFieldById(final String id) {
    final Holder<IFormField> found = new Holder<IFormField>(IFormField.class);
    IFormFieldVisitor v = new IFormFieldVisitor() {
      @Override
      public boolean visitField(IFormField field, int level, int fieldIndex) {
        if (field.getFieldId().equals(id)) {
          found.setValue(field);
        }
        return found.getValue() == null;
      }
    };
    visitFields(v, 0);
    return found.getValue();
  }

  @Override
  public <T extends IFormField> T getFieldById(final String id, final Class<T> type) {
    final Holder<T> found = new Holder<T>(type);
    IFormFieldVisitor v = new IFormFieldVisitor() {
      @Override
      @SuppressWarnings("unchecked")
      public boolean visitField(IFormField field, int level, int fieldIndex) {
        if (type.isAssignableFrom(field.getClass()) && field.getFieldId().equals(id)) {
          found.setValue((T) field);
        }
        return found.getValue() == null;
      }
    };
    visitFields(v, 0);
    return found.getValue();
  }

  @Override
  public <T extends IFormField> T getFieldByClass(Class<T> c) {
    final Class<? extends T> formFieldClass = getReplacingFieldClass(c);
    final Holder<T> found = new Holder<T>(c);
    IFormFieldVisitor v = new IFormFieldVisitor() {
      @Override
      @SuppressWarnings("unchecked")
      public boolean visitField(IFormField field, int level, int fieldIndex) {
        if (field.getClass() == formFieldClass) {
          found.setValue((T) field);
        }
        return found.getValue() == null;
      }
    };
    visitFields(v, 0);
    return found.getValue();
  }

  /**
   * Checks whether the form field with the given class has been replaced by another form field. If so, the replacing
   * form field's class is returned. Otherwise the given class itself.
   * 
   * @param c
   * @return Returns the possibly available replacing field class for the given class.
   * @see Replace
   * @since 3.8.2
   */
  private <T extends IFormField> Class<? extends T> getReplacingFieldClass(Class<T> c) {
    IForm form = getForm();
    if (form instanceof AbstractForm) {
      Map<Class<?>, Class<? extends IFormField>> mapping = ((AbstractForm) form).getFormFieldReplacementsInternal();
      if (mapping != null) {
        @SuppressWarnings("unchecked")
        Class<? extends T> replacementFieldClass = (Class<? extends T>) mapping.get(c);
        if (replacementFieldClass != null) {
          return replacementFieldClass;
        }
      }
    }
    return c;
  }

  @Override
  public IFormField[] getFields() {
    IFormField[] a = new IFormField[m_fields.length];
    System.arraycopy(m_fields, 0, a, 0, a.length);
    return a;
  }

  @Override
  public boolean visitFields(IFormFieldVisitor visitor, int startLevel) {
    // myself
    if (!visitor.visitField(this, startLevel, 0)) {
      return false;
    }
    // children
    int index = 0;
    IFormField[] f = m_fields;
    for (int i = 0; i < f.length; i++) {
      if (f[i] instanceof ICompositeField) {
        if (!((ICompositeField) f[i]).visitFields(visitor, startLevel + 1)) {
          return false;
        }
      }
      else if (f[i] instanceof IWrappedFormField) {
        if (!((IWrappedFormField) f[i]).visitFields(visitor, startLevel + 1)) {
          return false;
        }
      }
      else {
        if (!visitor.visitField(f[i], startLevel, index)) {
          return false;
        }
      }
      index++;
    }
    return true;
  }

  @Override
  protected boolean execIsSaveNeeded() throws ProcessingException {
    for (IFormField f : m_fields) {
      if (f.isSaveNeeded()) {
        return true;
      }
    }
    return false;
  }

  @Override
  protected void execMarkSaved() throws ProcessingException {
    super.execMarkSaved();
    for (IFormField f : m_fields) {
      f.markSaved();
    }
  }

  @Override
  protected boolean execIsEmpty() throws ProcessingException {
    for (IFormField f : m_fields) {
      if (!f.isEmpty()) {
        return false;
      }
    }
    return true;
  }

  /**
   * broadcast this change to all children
   */
  @Override
  public void setMandatory(boolean b) {
    // recursively down all children
    for (IFormField f : m_fields) {
      f.setMandatory(b);
    }
  }

  /**
   * do not broadcast this change to all children
   */
  @Override
  public void setVisible(boolean b) {
    super.setVisible(b);
  }

  /**
   * when granting of enabled property changes, broadcast and set this property
   * on all children that have no permission set
   */
  @Override
  public void setEnabledGranted(boolean b) {
    super.setEnabledGranted(b);
    for (IFormField f : getFields()) {
      if (f.getEnabledPermission() == null) {
        f.setEnabledGranted(b);
      }
    }
  }

  /**
   * when granting of visible property changes, do not broadcast and set this
   * property on all children that have no permission set
   */
  @Override
  public void setVisibleGranted(boolean b) {
    super.setVisibleGranted(b);
  }

  /**
   * if initialized broadcast this change to all children.
   */
  @Override
  public void setEnabled(boolean b) {
    super.setEnabled(b);
    // recursively down all children only if initialized.
    if (isInitialized()) {
      for (IFormField f : m_fields) {
        f.setEnabled(b);
      }
    }
  }

  // box is only visible when it has at least one visible item
  protected void handleFieldVisibilityChanged() {
    int visCount = 0;
    IFormField[] f = m_fields;
    for (int i = 0; i < f.length; i++) {
      if (f[i].isVisible()) {
        visCount++;
      }
    }
    setVisibleFieldCount(visCount);
    calculateVisibleInternal();
  }

  @Override
  public void rebuildFieldGrid() {
  }

  private void setVisibleFieldCount(int n) {
    propertySupport.setPropertyInt(PROP_VISIBLE_FIELD_COUNT, n);
  }

  protected int getVisibleFieldCount() {
    return propertySupport.getPropertyInt(PROP_VISIBLE_FIELD_COUNT);
  }

  /**
   * Implementation of PropertyChangeListener Proxy on all attached fields (not
   * groups)
   */
  private class P_FieldPropertyChangeListener implements PropertyChangeListener {
    @Override
    public void propertyChange(PropertyChangeEvent e) {
      if (e.getPropertyName().equals(IFormField.PROP_VISIBLE)) {
        // fire group box visibility
        handleFieldVisibilityChanged();
      }
      else if (e.getPropertyName().equals(IFormField.PROP_SAVE_NEEDED)) {
        checkSaveNeeded();
      }
      else if (e.getPropertyName().equals(IFormField.PROP_EMPTY)) {
        checkEmpty();
      }
    }
  }// end private class
}
>>>>>>> 9ae2a80a
<|MERGE_RESOLUTION|>--- conflicted
+++ resolved
@@ -1,381 +1,3 @@
-<<<<<<< HEAD
-/*******************************************************************************
- * Copyright (c) 2010 BSI Business Systems Integration AG.
- * All rights reserved. This program and the accompanying materials
- * are made available under the terms of the Eclipse Public License v1.0
- * which accompanies this distribution, and is available at
- * http://www.eclipse.org/legal/epl-v10.html
- *
- * Contributors:
- *     BSI Business Systems Integration AG - initial API and implementation
- ******************************************************************************/
-package org.eclipse.scout.rt.client.ui.form.fields;
-
-import java.beans.PropertyChangeEvent;
-import java.beans.PropertyChangeListener;
-import java.util.ArrayList;
-import java.util.List;
-
-import org.eclipse.scout.commons.ConfigurationUtility;
-import org.eclipse.scout.commons.annotations.InjectFieldTo;
-import org.eclipse.scout.commons.exception.ProcessingException;
-import org.eclipse.scout.commons.holders.Holder;
-import org.eclipse.scout.rt.client.ui.form.DefaultFormFieldInjection;
-import org.eclipse.scout.rt.client.ui.form.FormFieldInjectionThreadLocal;
-import org.eclipse.scout.rt.client.ui.form.IForm;
-import org.eclipse.scout.rt.client.ui.form.IFormFieldVisitor;
-import org.eclipse.scout.rt.client.ui.form.fields.groupbox.AbstractGroupBox;
-import org.eclipse.scout.rt.client.ui.form.fields.wrappedform.IWrappedFormField;
-import org.eclipse.scout.rt.shared.services.common.exceptionhandler.IExceptionHandlerService;
-import org.eclipse.scout.service.SERVICES;
-
-public abstract class AbstractCompositeField extends AbstractFormField implements ICompositeField {
-
-  private IFormField[] m_fields;
-
-  public AbstractCompositeField() {
-    this(true);
-  }
-
-  public AbstractCompositeField(boolean callInitializer) {
-    super(callInitializer);
-  }
-
-  protected Class<? extends IFormField>[] getConfiguredFields() {
-    Class[] dca = ConfigurationUtility.getDeclaredPublicClasses(getClass());
-    return ConfigurationUtility.sortFilteredClassesByOrderAnnotation(dca, IFormField.class);
-  }
-
-  /**
-   * Full override: disable
-   */
-
-  @Override
-  protected boolean execCalculateVisible() {
-    return true;
-  }
-
-  @Override
-  protected void initConfig() {
-    /*
-     * call first super initConfig to ensure all properties are applied to the field only.
-     * E.g. setEnabled(getConfiguredEnabled()) would enable/disable all children when called
-     * after field creation. -> all fields would have the enabled state of the MainBox.
-     */
-    m_fields = new IFormField[0];
-    super.initConfig();
-    Class<? extends IFormField>[] fieldArray = getConfiguredFields();
-    // prepare injected fields
-    DefaultFormFieldInjection injectedFields = null;
-    for (Class<? extends IFormField> clazz : fieldArray) {
-      if (!clazz.isAnnotationPresent(InjectFieldTo.class)) {
-        continue;
-      }
-      try {
-        IFormField f = ConfigurationUtility.newInnerInstance(this, clazz);
-        if (f != null) {
-          if (injectedFields == null) {
-            injectedFields = new DefaultFormFieldInjection();
-          }
-          injectedFields.addField(f);
-        }
-      }// end try
-      catch (Throwable t) {
-        SERVICES.getService(IExceptionHandlerService.class).handleException(new ProcessingException("field: " + clazz.getName(), t));
-      }
-    }
-    ArrayList<IFormField> fieldList = new ArrayList<IFormField>();
-    try {
-      if (injectedFields != null) {
-        FormFieldInjectionThreadLocal.push(injectedFields);
-      }
-      //
-      for (Class<? extends IFormField> clazz : fieldArray) {
-        if (clazz.isAnnotationPresent(InjectFieldTo.class)) {
-          continue;
-        }
-        try {
-          IFormField f = ConfigurationUtility.newInnerInstance(this, clazz);
-          fieldList.add(f);
-        }// end try
-        catch (Throwable t) {
-          SERVICES.getService(IExceptionHandlerService.class).handleException(new ProcessingException("field: " + clazz.getName(), t));
-        }
-      }
-      injectFieldsInternal(fieldList);
-    }
-    finally {
-      if (injectedFields != null) {
-        FormFieldInjectionThreadLocal.pop(injectedFields);
-      }
-    }
-    for (IFormField f : fieldList) {
-      f.setParentFieldInternal(this);
-    }
-    m_fields = fieldList.toArray(new IFormField[fieldList.size()]);
-    // attach a proxy controller to each child field in the group for: visible, saveNeeded
-    for (IFormField f : m_fields) {
-      f.addPropertyChangeListener(new P_FieldPropertyChangeListener());
-    }
-    handleFieldVisibilityChanged();
-  }
-
-  /**
-   * Override this internal method only in order to make use of dynamic fields<br>
-   * Used to manage field list and add/remove fields (see {@link AbstractGroupBox} with wizard buttons)
-   * <p>
-   * The default implementation checks for {@link InjectFieldTo} annotations in the enclosing (runtime) classes.
-   * 
-   * @param fieldList
-   *          live and mutable list of configured fields, not yet initialized
-   *          and added to composite field
-   */
-  protected void injectFieldsInternal(List<IFormField> fieldList) {
-    FormFieldInjectionThreadLocal.injectFields(this, fieldList);
-  }
-
-  @Override
-  public void setFormInternal(IForm form) {
-    super.setFormInternal(form);
-    IFormField[] a = m_fields;
-    for (int i = 0; i < a.length; i++) {
-      IFormField f = a[i];
-      f.setFormInternal(form);
-    }
-  }
-
-  @Override
-  public int getFieldIndex(IFormField f) {
-    for (int i = 0; i < m_fields.length; i++) {
-      if (m_fields[i] == f) {
-        return i;
-      }
-    }
-    return -1;
-  }
-
-  @Override
-  public int getFieldCount() {
-    return m_fields.length;
-  }
-
-  @Override
-  public IFormField getFieldById(final String id) {
-    final Holder<IFormField> found = new Holder<IFormField>(IFormField.class);
-    IFormFieldVisitor v = new IFormFieldVisitor() {
-      @Override
-      public boolean visitField(IFormField field, int level, int fieldIndex) {
-        if (field.getFieldId().equals(id)) {
-          found.setValue(field);
-        }
-        return found.getValue() == null;
-      }
-    };
-    visitFields(v, 0);
-    return found.getValue();
-  }
-
-  @Override
-  public <T extends IFormField> T getFieldById(final String id, final Class<T> type) {
-    final Holder<T> found = new Holder<T>(type);
-    IFormFieldVisitor v = new IFormFieldVisitor() {
-      @Override
-      @SuppressWarnings("unchecked")
-      public boolean visitField(IFormField field, int level, int fieldIndex) {
-        if (type.isAssignableFrom(field.getClass()) && field.getFieldId().equals(id)) {
-          found.setValue((T) field);
-        }
-        return found.getValue() == null;
-      }
-    };
-    visitFields(v, 0);
-    return found.getValue();
-  }
-
-  @Override
-  public <T extends IFormField> T getFieldByClass(final Class<T> c) {
-    final Holder<T> found = new Holder<T>(c);
-    IFormFieldVisitor v = new IFormFieldVisitor() {
-      @Override
-      @SuppressWarnings("unchecked")
-      public boolean visitField(IFormField field, int level, int fieldIndex) {
-        if (field.getClass() == c) {
-          found.setValue((T) field);
-        }
-        return found.getValue() == null;
-      }
-    };
-    visitFields(v, 0);
-    return found.getValue();
-  }
-
-  @Override
-  public IFormField[] getFields() {
-    IFormField[] a = new IFormField[m_fields.length];
-    System.arraycopy(m_fields, 0, a, 0, a.length);
-    return a;
-  }
-
-  @Override
-  public boolean visitFields(IFormFieldVisitor visitor, int startLevel) {
-    // myself
-    if (!visitor.visitField(this, startLevel, 0)) {
-      return false;
-    }
-    // children
-    int index = 0;
-    IFormField[] f = m_fields;
-    for (int i = 0; i < f.length; i++) {
-      if (f[i] instanceof ICompositeField) {
-        if (!((ICompositeField) f[i]).visitFields(visitor, startLevel + 1)) {
-          return false;
-        }
-      }
-      else if (f[i] instanceof IWrappedFormField) {
-        if (!((IWrappedFormField) f[i]).visitFields(visitor, startLevel + 1)) {
-          return false;
-        }
-      }
-      else {
-        if (!visitor.visitField(f[i], startLevel, index)) {
-          return false;
-        }
-      }
-      index++;
-    }
-    return true;
-  }
-
-  @Override
-  protected boolean execIsSaveNeeded() throws ProcessingException {
-    for (IFormField f : m_fields) {
-      if (f.isSaveNeeded()) {
-        return true;
-      }
-    }
-    return false;
-  }
-
-  @Override
-  protected void execMarkSaved() throws ProcessingException {
-    super.execMarkSaved();
-    for (IFormField f : m_fields) {
-      f.markSaved();
-    }
-  }
-
-  @Override
-  protected boolean execIsEmpty() throws ProcessingException {
-    for (IFormField f : m_fields) {
-      if (!f.isEmpty()) {
-        return false;
-      }
-    }
-    return true;
-  }
-
-  /**
-   * broadcast this change to all children
-   */
-  @Override
-  public void setMandatory(boolean b) {
-    // recursively down all children
-    for (IFormField f : m_fields) {
-      f.setMandatory(b);
-    }
-  }
-
-  /**
-   * do not broadcast this change to all children
-   */
-  @Override
-  public void setVisible(boolean b) {
-    super.setVisible(b);
-  }
-
-  /**
-   * when granting of enabled property changes, broadcast and set this property
-   * on all children that have no permission set
-   */
-  @Override
-  public void setEnabledGranted(boolean b) {
-    super.setEnabledGranted(b);
-    for (IFormField f : getFields()) {
-      if (f.getEnabledPermission() == null) {
-        f.setEnabledGranted(b);
-      }
-    }
-  }
-
-  /**
-   * when granting of visible property changes, do not broadcast and set this
-   * property on all children that have no permission set
-   */
-  @Override
-  public void setVisibleGranted(boolean b) {
-    super.setVisibleGranted(b);
-  }
-
-  /**
-   * if initialized broadcast this change to all children.
-   */
-  @Override
-  public void setEnabled(boolean b) {
-    super.setEnabled(b);
-    // recursively down all children only if initialized.
-    if (isInitialized()) {
-      for (IFormField f : m_fields) {
-        f.setEnabled(b);
-      }
-    }
-  }
-
-  // box is only visible when it has at least one visible item
-  protected void handleFieldVisibilityChanged() {
-    int visCount = 0;
-    IFormField[] f = m_fields;
-    for (int i = 0; i < f.length; i++) {
-      if (f[i].isVisible()) {
-        visCount++;
-      }
-    }
-    setVisibleFieldCount(visCount);
-    calculateVisibleInternal();
-  }
-
-  @Override
-  public void rebuildFieldGrid() {
-  }
-
-  private void setVisibleFieldCount(int n) {
-    propertySupport.setPropertyInt(PROP_VISIBLE_FIELD_COUNT, n);
-  }
-
-  protected int getVisibleFieldCount() {
-    return propertySupport.getPropertyInt(PROP_VISIBLE_FIELD_COUNT);
-  }
-
-  /**
-   * Implementation of PropertyChangeListener Proxy on all attached fields (not
-   * groups)
-   */
-  private class P_FieldPropertyChangeListener implements PropertyChangeListener {
-    @Override
-    public void propertyChange(PropertyChangeEvent e) {
-      if (e.getPropertyName().equals(IFormField.PROP_VISIBLE)) {
-        // fire group box visibility
-        handleFieldVisibilityChanged();
-      }
-      else if (e.getPropertyName().equals(IFormField.PROP_SAVE_NEEDED)) {
-        checkSaveNeeded();
-      }
-      else if (e.getPropertyName().equals(IFormField.PROP_EMPTY)) {
-        checkEmpty();
-      }
-    }
-  }// end private class
-}
-=======
 /*******************************************************************************
  * Copyright (c) 2010 BSI Business Systems Integration AG.
  * All rights reserved. This program and the accompanying materials
@@ -790,5 +412,4 @@
       }
     }
   }// end private class
-}
->>>>>>> 9ae2a80a
+}