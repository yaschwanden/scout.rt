<<<<<<< HEAD
/*******************************************************************************
 * Copyright (c) 2010 BSI Business Systems Integration AG.
 * All rights reserved. This program and the accompanying materials
 * are made available under the terms of the Eclipse Public License v1.0
 * which accompanies this distribution, and is available at
 * http://www.eclipse.org/legal/epl-v10.html
 *
 * Contributors:
 *     BSI Business Systems Integration AG - initial API and implementation
 ******************************************************************************/
package org.eclipse.scout.rt.client.ui.form.fields.tablefield;

import java.beans.PropertyChangeEvent;
import java.beans.PropertyChangeListener;
import java.io.Serializable;
import java.text.NumberFormat;
import java.util.HashMap;
import java.util.HashSet;
import java.util.TreeSet;

import org.eclipse.scout.commons.BooleanUtility;
import org.eclipse.scout.commons.ConfigurationUtility;
import org.eclipse.scout.commons.ListUtility;
import org.eclipse.scout.commons.NumberUtility;
import org.eclipse.scout.commons.TypeCastUtility;
import org.eclipse.scout.commons.annotations.ConfigOperation;
import org.eclipse.scout.commons.annotations.ConfigProperty;
import org.eclipse.scout.commons.annotations.ConfigPropertyValue;
import org.eclipse.scout.commons.annotations.FormData;
import org.eclipse.scout.commons.annotations.FormData.DefaultSubtypeSdkCommand;
import org.eclipse.scout.commons.annotations.FormData.SdkCommand;
import org.eclipse.scout.commons.annotations.Order;
import org.eclipse.scout.commons.exception.IProcessingStatus;
import org.eclipse.scout.commons.exception.ProcessingException;
import org.eclipse.scout.commons.exception.ProcessingStatus;
import org.eclipse.scout.commons.logger.IScoutLogger;
import org.eclipse.scout.commons.logger.ScoutLogManager;
import org.eclipse.scout.commons.xmlparser.SimpleXmlElement;
import org.eclipse.scout.rt.client.ui.action.keystroke.IKeyStroke;
import org.eclipse.scout.rt.client.ui.action.keystroke.KeyStroke;
import org.eclipse.scout.rt.client.ui.action.menu.IMenu;
import org.eclipse.scout.rt.client.ui.basic.table.AbstractTable;
import org.eclipse.scout.rt.client.ui.basic.table.ITable;
import org.eclipse.scout.rt.client.ui.basic.table.ITableRow;
import org.eclipse.scout.rt.client.ui.basic.table.TableAdapter;
import org.eclipse.scout.rt.client.ui.basic.table.TableEvent;
import org.eclipse.scout.rt.client.ui.basic.table.columns.IBigDecimalColumn;
import org.eclipse.scout.rt.client.ui.basic.table.columns.IColumn;
import org.eclipse.scout.rt.client.ui.basic.table.columns.IDoubleColumn;
import org.eclipse.scout.rt.client.ui.basic.table.columns.IIntegerColumn;
import org.eclipse.scout.rt.client.ui.basic.table.columns.ILongColumn;
import org.eclipse.scout.rt.client.ui.form.fields.AbstractFormField;
import org.eclipse.scout.rt.client.ui.form.fields.IFormField;
import org.eclipse.scout.rt.client.ui.form.fields.IValidateContentDescriptor;
import org.eclipse.scout.rt.client.ui.form.fields.ValidateFormFieldDescriptor;
import org.eclipse.scout.rt.shared.ScoutTexts;
import org.eclipse.scout.rt.shared.data.form.fields.AbstractFormFieldData;
import org.eclipse.scout.rt.shared.data.form.fields.tablefield.AbstractTableFieldData;

@FormData(value = AbstractTableFieldData.class, sdkCommand = SdkCommand.USE, defaultSubtypeSdkCommand = DefaultSubtypeSdkCommand.CREATE)
public abstract class AbstractTableField<T extends ITable> extends AbstractFormField implements ITableField<T> {
  private static final IScoutLogger LOG = ScoutLogManager.getLogger(AbstractTableField.class);

  private T m_table;
  private boolean m_tableExternallyManaged;
  private P_ManagedTableListener m_managedTableListener;
  private P_TableStatusListener m_tableStatusListener;

  public AbstractTableField() {
    this(true);
  }

  public AbstractTableField(boolean callInitializer) {
    super(callInitializer);
  }

  /*
   * Configuration
   */

  /**
   * Called when the table data is reloaded, i.e. when {@link #reloadTableData()} is called.
   * <p>
   * Subclasses can override this method. The default does nothing.
   * 
   * @throws ProcessingException
   */
  @ConfigOperation
  @Order(190)
  protected void execReloadTableData() throws ProcessingException {
  }

  /**
   * @return the visible row count, filtered row count, selected row count and the sum of all numeric columns
   *         <p>
   *         returns null if no table is contained within this table field
   */
  @Override
  public String createDefaultTableStatus() {
    StringBuilder statusText = new StringBuilder();
    ITable table = getTable();
    if (table != null) {
      int nTotal = table.getFilteredRowCount();
      if (nTotal == 1) {
        statusText.append(ScoutTexts.get("OneRow"));
      }
      else {
        statusText.append(ScoutTexts.get("XRows", NumberUtility.format(nTotal)));
      }

      int fTotal = table.getRowCount() - nTotal;
      if (fTotal == 1) {
        statusText.append(", " + ScoutTexts.get("OneFiltered"));
      }
      else if (fTotal > 1) {
        statusText.append(", " + ScoutTexts.get("XFiltered", NumberUtility.format(fTotal)));
      }
      int nSel = table.getSelectedRowCount();
      if (nSel == 1) {
        statusText.append(", " + ScoutTexts.get("OneSelected"));
      }
      else if (nSel > 1) {
        statusText.append(", " + ScoutTexts.get("XSelected", NumberUtility.format(nSel)));
        // show sums of numeric columns
        for (IColumn<?> c : table.getColumnSet().getVisibleColumns()) {
          NumberFormat fmt = null;
          Object sum = null;
          if (c instanceof IBigDecimalColumn) {
            fmt = ((IBigDecimalColumn) c).getNumberFormat();
            double d = NumberUtility.sum(TypeCastUtility.castValue(c.getSelectedValues(), double[].class));
            if (d != 0.0) {
              sum = d;
            }
          }
          else if (c instanceof IDoubleColumn) {
            fmt = ((IDoubleColumn) c).getNumberFormat();
            double d = NumberUtility.sum(TypeCastUtility.castValue(c.getSelectedValues(), double[].class));
            if (d != 0.0) {
              sum = d;
            }
          }
          else if (c instanceof ILongColumn) {
            fmt = ((ILongColumn) c).getNumberFormat();
            long d = NumberUtility.sum(TypeCastUtility.castValue(c.getSelectedValues(), long[].class));
            if (d != 0) {
              sum = d;
            }
          }
          else if (c instanceof IIntegerColumn) {
            fmt = ((IIntegerColumn) c).getNumberFormat();
            long d = NumberUtility.sum(TypeCastUtility.castValue(c.getSelectedValues(), long[].class));
            if (d != 0) {
              sum = d;
            }
          }
          //
          if (fmt != null && sum != null) {
            statusText.append(", " + c.getHeaderCell().getText() + ": " + fmt.format(sum));
          }
        }
      }
    }
    if (statusText.length() == 0) {
      return null;
    }
    return statusText.toString();
  }

  /**
   * Called when the table status is updated, i.e. when {@link #updateTableStatus()} is called due to a change in the
   * table (rows inserted, deleted, selected, ...).
   * <p>
   * Subclasses can override this method. The default calls {@link #createDefaultTableStatus()} and
   * {@link #setTableStatus(String)} if the table status is visible.
   * 
   * @throws ProcessingException
   */
  @ConfigOperation
  @Order(195)
  protected void execUpdateTableStatus() {
    if (!isTableStatusVisible()) {
      return;
    }
    setTableStatus(createDefaultTableStatus());
  }

  /**
   * Called for batch processing when the table is saved. See {@link #doSave()} for the call order.
   * <p>
   * Subclasses can override this method. The default does nothing.
   * 
   * @throws ProcessingException
   */
  @ConfigOperation
  @Order(200)
  protected void execSave(ITableRow[] insertedRows, ITableRow[] updatedRows, ITableRow[] deletedRows) {
  }

  /**
   * Called to handle deleted rows when the table is saved. See {@link #doSave()} for the call order.
   * <p>
   * Subclasses can override this method. The default does nothing.
   * 
   * @throws ProcessingException
   */
  @ConfigOperation
  @Order(210)
  protected void execSaveDeletedRow(ITableRow row) throws ProcessingException {
  }

  /**
   * Called to handle inserted rows when the table is saved. See {@link #doSave()} for the call order.
   * <p>
   * Subclasses can override this method. The default does nothing.
   * 
   * @throws ProcessingException
   */
  @ConfigOperation
  @Order(220)
  protected void execSaveInsertedRow(ITableRow row) throws ProcessingException {
  }

  /**
   * Called to handle updated rows when the table is saved. See {@link #doSave()} for the call order.
   * <p>
   * Subclasses can override this method. The default does nothing.
   * 
   * @throws ProcessingException
   */
  @ConfigOperation
  @Order(230)
  protected void execSaveUpdatedRow(ITableRow row) throws ProcessingException {
  }

  @Override
  protected void execChangedMasterValue(Object newMasterValue) throws ProcessingException {
    reloadTableData();
  }

  /**
   * Configures the visibility of the table status.
   * <p>
   * Subclasses can override this method. Default is {@code false}.
   * 
   * @return {@code true} if the table status is visible, {@code false} otherwise.
   */
  @ConfigProperty(ConfigProperty.BOOLEAN)
  @Order(200)
  @ConfigPropertyValue("false")
  protected boolean getConfiguredTableStatusVisible() {
    return false;
  }

  private Class<? extends ITable> getConfiguredTable() {
    Class<?>[] dca = ConfigurationUtility.getDeclaredPublicClasses(getClass());
    Class<? extends ITable>[] f = ConfigurationUtility.filterClasses(dca, ITable.class);
    if (f.length == 1) {
      return f[0];
    }
    else {
      for (Class<? extends ITable> c : f) {
        if (c.getDeclaringClass() != AbstractTableField.class) {
          return c;
        }
      }
      return null;
    }
  }

  @ConfigPropertyValue("1")
  @Override
  protected double getConfiguredGridWeightY() {
    return 1;
  }

  @Override
  @SuppressWarnings("unchecked")
  protected void initConfig() {
    super.initConfig();
    setTableStatusVisible(getConfiguredTableStatusVisible());
    if (getConfiguredTable() != null) {
      try {
        setTableInternal((T) ConfigurationUtility.newInnerInstance(this, getConfiguredTable()));
      }
      catch (Exception e) {
        LOG.warn(null, e);
      }
    }
    // local enabled listener
    addPropertyChangeListener(PROP_ENABLED, new PropertyChangeListener() {
      @Override
      public void propertyChange(PropertyChangeEvent e) {
        if (m_table != null) {
          m_table.setEnabled(isEnabled());
        }
      }
    });
  }

  /*
   * Runtime
   */

  @Override
  protected void initFieldInternal() throws ProcessingException {
    if (m_table != null && !m_tableExternallyManaged) {
      m_table.initTable();
    }
    super.initFieldInternal();
  }

  @Override
  protected void disposeFieldInternal() {
    super.disposeFieldInternal();
    if (m_table != null && !m_tableExternallyManaged) {
      m_table.disposeTable();
    }
  }

  @Override
  public final T getTable() {
    return m_table;
  }

  @Override
  public void setTable(T newTable, boolean externallyManaged) {
    m_tableExternallyManaged = externallyManaged;
    setTableInternal(newTable);
  }

  private void setTableInternal(T table) {
    if (m_table == table) {
      return;
    }
    if (m_table instanceof AbstractTable) {
      ((AbstractTable) m_table).setContainerInternal(null);
    }
    if (m_table != null) {
      if (!m_tableExternallyManaged) {
        if (m_managedTableListener != null) {
          m_table.removeTableListener(m_managedTableListener);
          m_managedTableListener = null;
        }
      }
      if (m_tableStatusListener != null) {
        m_table.removeTableListener(m_tableStatusListener);
        m_tableStatusListener = null;
      }
    }
    m_table = table;
    if (m_table instanceof AbstractTable) {
      ((AbstractTable) m_table).setContainerInternal(this);
    }
    if (m_table != null) {
      if (!m_tableExternallyManaged) {
        // ticket 84893
        // m_table.setAutoDiscardOnDelete(false);
        m_managedTableListener = new P_ManagedTableListener();
        m_table.addTableListener(m_managedTableListener);
      }
      m_tableStatusListener = new P_TableStatusListener();
      m_table.addTableListener(m_tableStatusListener);
      updateTableStatus();
      m_table.setEnabled(isEnabled());
    }
    boolean changed = propertySupport.setProperty(PROP_TABLE, m_table);
    if (changed) {
      if (getForm() != null) {
        getForm().structureChanged(this);
      }
      updateKeyStrokes();
    }
  }

  @Override
  public void exportFormFieldData(AbstractFormFieldData target) throws ProcessingException {
    AbstractTableFieldData tableFieldData = (AbstractTableFieldData) target;
    if (m_table != null) {
      m_table.extractTableData(tableFieldData);
    }
  }

  @Override
  public void importFormFieldData(AbstractFormFieldData source, boolean valueChangeTriggersEnabled) throws ProcessingException {
    AbstractTableFieldData tableFieldData = (AbstractTableFieldData) source;
    if (tableFieldData.isValueSet()) {
      if (m_table != null) {
        try {
          if (!valueChangeTriggersEnabled) {
            setValueChangeTriggerEnabled(false);
          }
          //
          m_table.updateTable(tableFieldData);
          if (m_table.isCheckable()
              && m_table.getCheckableColumn() != null) {
            for (ITableRow row : m_table.getRows()) {
              row.setChecked(BooleanUtility.nvl(m_table.getCheckableColumn().getValue(row)));
            }
          }
        }
        finally {
          if (!valueChangeTriggersEnabled) {
            setValueChangeTriggerEnabled(true);
          }
        }
      }
    }
  }

  @Override
  public void loadXML(SimpleXmlElement x) throws ProcessingException {
    super.loadXML(x);
    if (m_table != null) {
      int[] selectedRowIndices = null;
      try {
        selectedRowIndices = (int[]) x.getObjectAttribute("selectedRowIndices", null, getClass().getClassLoader());
      }
      catch (Exception e) {
        LOG.warn("reading attribute 'selectedRowIndices'", e);
      }
      Object[][] dataMatrix = null;
      try {
        dataMatrix = (Object[][]) x.getObjectAttribute("rows", null, getClass().getClassLoader());
      }
      catch (Exception e) {
        LOG.warn("reading attribute 'rows'", e);
      }
      m_table.discardAllRows();
      if (dataMatrix != null && dataMatrix.length > 0) {
        m_table.addRowsByMatrix(dataMatrix);
      }
      if (selectedRowIndices != null && selectedRowIndices.length > 0) {
        m_table.selectRows(m_table.getRows(selectedRowIndices));
      }
    }
  }

  @Override
  public void storeXML(SimpleXmlElement x) throws ProcessingException {
    super.storeXML(x);
    if (m_table != null) {
      ITableRow[] selectedRows = m_table.getSelectedRows();
      int[] selectedRowIndices = new int[selectedRows.length];
      for (int i = 0; i < selectedRowIndices.length; i++) {
        selectedRowIndices[i] = selectedRows[i].getRowIndex();
      }
      try {
        x.setObjectAttribute("selectedRowIndices", selectedRowIndices);
      }
      catch (Exception e) {
        LOG.warn("writing attribute 'selectedRowIndices'", e);
      }
      Object[][] dataMatrix = m_table.getTableData();
      for (int r = 0; r < dataMatrix.length; r++) {
        for (int c = 0; c < dataMatrix[r].length; c++) {
          Object o = dataMatrix[r][c];
          if (o != null && !(o instanceof Serializable)) {
            LOG.warn("ignoring not serializable value at row=" + r + ", col=" + c + ": " + o + "[" + o.getClass() + "]");
            dataMatrix[r][c] = null;
          }
        }
      }
      try {
        x.setObjectAttribute("rows", dataMatrix);
      }
      catch (Exception e) {
        LOG.warn("writing attribute 'rows'", e);
      }
    }
  }

  @Override
  protected boolean execIsSaveNeeded() throws ProcessingException {
    boolean b = false;
    if (m_table != null && !m_tableExternallyManaged) {
      if (b == false && m_table.getDeletedRowCount() > 0) {
        b = true;
      }
      if (b == false && m_table.getInsertedRowCount() > 0) {
        b = true;
      }
      if (b == false && m_table.getUpdatedRowCount() > 0) {
        b = true;
      }
    }
    return b;
  }

  @Override
  protected void execMarkSaved() throws ProcessingException {
    super.execMarkSaved();
    if (m_table != null && !m_tableExternallyManaged) {
      try {
        m_table.setTableChanging(true);
        //
        for (int i = 0; i < m_table.getRowCount(); i++) {
          ITableRow row = m_table.getRow(i);
          if (!row.isStatusNonchanged()) {
            row.setStatusNonchanged();
          }
        }
        m_table.discardAllDeletedRows();
      }
      finally {
        m_table.setTableChanging(false);
      }
    }
  }

  @Override
  protected boolean execIsEmpty() throws ProcessingException {
    if (m_table != null) {
      return m_table.getRowCount() == 0;
    }
    else {
      return true;
    }
  }

  @Override
  public IValidateContentDescriptor validateContent() {
    IValidateContentDescriptor desc = super.validateContent();
    //super check
    if (desc != null) {
      return desc;
    }
    //check mandatory
    ITable table = getTable();
    if (isMandatory()) {
      if (table == null || table.getRowCount() < 1) {
        return new ValidateFormFieldDescriptor(this);
      }
    }
    //make editable columns visible if check fails
    HashSet<IColumn<?>> invisbleColumnsWithErrors = new HashSet<IColumn<?>>();
    //check editable cells
    ValidateTableFieldDescriptor tableDesc = null;
    TreeSet<String> columnNames = new TreeSet<String>();
    if (table != null) {
      for (ITableRow row : table.getRows()) {
        for (IColumn col : table.getColumns()) {
          if (col.isCellEditable(row)) {
            try {
              IFormField editor = col.prepareEdit(row);
              if (editor != null) {
                boolean editorValid = editor.isContentValid();
                if (!editorValid) {
                  if (col.isDisplayable() && !col.isVisible()) {
                    //column should become visible
                    invisbleColumnsWithErrors.add(col);
                  }
                  if (tableDesc == null) {
                    tableDesc = new ValidateTableFieldDescriptor(this, row, col);
                  }
                  columnNames.add(col.getHeaderCell().getText());
                }
              }
            }
            catch (Throwable t) {
              LOG.error("validating " + getClass().getSimpleName() + " for row " + row.getRowIndex() + " for column " + col.getClass().getSimpleName(), t);
            }
          }
        }
      }
    }
    //make invalid invisible columns visible again
    for (IColumn col : invisbleColumnsWithErrors) {
      col.setVisible(true);
    }
    if (tableDesc == null) {
      return null;
    }
    tableDesc.setDisplayText(ScoutTexts.get("TableName") + " " + getLabel() + ": " + ListUtility.format(columnNames));
    return tableDesc;
  }

  @Override
  public String getTableStatus() {
    IProcessingStatus status = getTableSelectionStatus();
    return status != null ? status.getMessage() : null;
  }

  @Override
  public void setTableStatus(String status) {
    setTableSelectionStatus(status != null ? new ProcessingStatus(status, ProcessingStatus.INFO) : null);
  }

  @Override
  public IProcessingStatus getTableSelectionStatus() {
    return (IProcessingStatus) propertySupport.getProperty(PROP_TABLE_SELECTION_STATUS);
  }

  @Override
  public void setTableSelectionStatus(IProcessingStatus status) {
    propertySupport.setProperty(PROP_TABLE_SELECTION_STATUS, status);
  }

  @Override
  public IProcessingStatus getTablePopulateStatus() {
    return (IProcessingStatus) propertySupport.getProperty(PROP_TABLE_POPULATE_STATUS);
  }

  @Override
  public void setTablePopulateStatus(IProcessingStatus status) {
    propertySupport.setProperty(PROP_TABLE_POPULATE_STATUS, status);
  }

  @Override
  public boolean isTableStatusVisible() {
    return propertySupport.getPropertyBool(PROP_TABLE_STATUS_VISIBLE);
  }

  @Override
  public void setTableStatusVisible(boolean b) {
    propertySupport.setPropertyBool(PROP_TABLE_STATUS_VISIBLE, b);
    if (b) {
      updateTableStatus();
    }
  }

  @Override
  public void updateTableStatus() {
    try {
      execUpdateTableStatus();
    }
    catch (Throwable t) {
      LOG.warn("Updating status of " + AbstractTableField.this.getClass().getName(), t);
    }
  }

  /**
   * Saves the table. The call order is as follows:
   * <ol>
   * <li>{@link #execSave(ITableRow[], ITableRow[], ITableRow[])}</li>
   * <li>{@link #execSaveDeletedRow(ITableRow)}</li>
   * <li>{@link #execSaveInsertedRow(ITableRow)}</li>
   * <li>{@link #execSaveUpdatedRow(ITableRow)}</li>
   * </ol>
   */
  @Override
  public void doSave() throws ProcessingException {
    if (m_table != null && !m_tableExternallyManaged) {
      try {
        m_table.setTableChanging(true);
        //
        // 1. batch
        execSave(m_table.getInsertedRows(), m_table.getUpdatedRows(), m_table.getDeletedRows());
        // 2. per row
        ITableRow[] insertedRows = m_table.getInsertedRows();
        ITableRow[] updatedRows = m_table.getUpdatedRows();
        ITableRow[] deletedRows = m_table.getDeletedRows();
        // deleted rows
        for (int i = 0; i < deletedRows.length; i++) {
          execSaveDeletedRow(deletedRows[i]);
        }
        // inserted rows
        for (int i = 0; i < insertedRows.length; i++) {
          ITableRow mr = insertedRows[i];
          execSaveInsertedRow(mr);
          mr.setStatusNonchanged();
          m_table.updateRow(mr);
        }
        // updated rows
        for (int i = 0; i < updatedRows.length; i++) {
          ITableRow mr = updatedRows[i];
          execSaveUpdatedRow(mr);
          mr.setStatusNonchanged();
          m_table.updateRow(mr);
        }
      }
      finally {
        m_table.setTableChanging(false);
      }
    }
    markSaved();
  }

  /**
   * Reloads the table data.
   * <p>
   * The default implementation calls {@link #execReloadTableData()}.
   */
  @Override
  public void reloadTableData() throws ProcessingException {
    execReloadTableData();
  }

  @Override
  public IKeyStroke[] getContributedKeyStrokes() {
    HashMap<String, IKeyStroke> ksMap = new HashMap<String, IKeyStroke>();
    if (getTable() != null) {
      for (IMenu m : getTable().getMenus()) {
        String s = m.getKeyStroke();
        if (s != null && s.trim().length() > 0) {
          KeyStroke ks = new KeyStroke(s, m);
          ksMap.put(ks.getKeyStroke().toUpperCase(), ks);
        }
      }
    }
    return ksMap.values().toArray(new IKeyStroke[ksMap.size()]);
  }

  private class P_ManagedTableListener extends TableAdapter {
    @Override
    public void tableChanged(TableEvent e) {
      switch (e.getType()) {
        case TableEvent.TYPE_ALL_ROWS_DELETED:
        case TableEvent.TYPE_ROWS_DELETED:
        case TableEvent.TYPE_ROWS_INSERTED:
        case TableEvent.TYPE_ROWS_UPDATED:
        case TableEvent.TYPE_COLUMN_STRUCTURE_CHANGED: {
          checkSaveNeeded();
          checkEmpty();
          break;
        }
      }
    }
  }

  private class P_TableStatusListener extends TableAdapter {
    @Override
    public void tableChanged(TableEvent e) {
      switch (e.getType()) {
        case TableEvent.TYPE_ROWS_INSERTED:
        case TableEvent.TYPE_ROWS_UPDATED:
        case TableEvent.TYPE_ROWS_DELETED:
        case TableEvent.TYPE_ROWS_SELECTED:
        case TableEvent.TYPE_ALL_ROWS_DELETED:
        case TableEvent.TYPE_ROW_FILTER_CHANGED:
        case TableEvent.TYPE_TABLE_POPULATED: {
          updateTableStatus();
          break;
        }
      }
    }
  }
}
=======
/*******************************************************************************
 * Copyright (c) 2010 BSI Business Systems Integration AG.
 * All rights reserved. This program and the accompanying materials
 * are made available under the terms of the Eclipse Public License v1.0
 * which accompanies this distribution, and is available at
 * http://www.eclipse.org/legal/epl-v10.html
 *
 * Contributors:
 *     BSI Business Systems Integration AG - initial API and implementation
 ******************************************************************************/
package org.eclipse.scout.rt.client.ui.form.fields.tablefield;

import java.beans.PropertyChangeEvent;
import java.beans.PropertyChangeListener;
import java.io.Serializable;
import java.text.NumberFormat;
import java.util.HashMap;
import java.util.HashSet;
import java.util.TreeSet;

import org.eclipse.scout.commons.BooleanUtility;
import org.eclipse.scout.commons.ConfigurationUtility;
import org.eclipse.scout.commons.ListUtility;
import org.eclipse.scout.commons.NumberUtility;
import org.eclipse.scout.commons.TypeCastUtility;
import org.eclipse.scout.commons.annotations.ConfigOperation;
import org.eclipse.scout.commons.annotations.ConfigProperty;
import org.eclipse.scout.commons.annotations.ConfigPropertyValue;
import org.eclipse.scout.commons.annotations.FormData;
import org.eclipse.scout.commons.annotations.FormData.DefaultSubtypeSdkCommand;
import org.eclipse.scout.commons.annotations.FormData.SdkCommand;
import org.eclipse.scout.commons.annotations.Order;
import org.eclipse.scout.commons.exception.IProcessingStatus;
import org.eclipse.scout.commons.exception.ProcessingException;
import org.eclipse.scout.commons.exception.ProcessingStatus;
import org.eclipse.scout.commons.logger.IScoutLogger;
import org.eclipse.scout.commons.logger.ScoutLogManager;
import org.eclipse.scout.commons.xmlparser.SimpleXmlElement;
import org.eclipse.scout.rt.client.ui.action.keystroke.IKeyStroke;
import org.eclipse.scout.rt.client.ui.action.keystroke.KeyStroke;
import org.eclipse.scout.rt.client.ui.action.menu.IMenu;
import org.eclipse.scout.rt.client.ui.basic.table.AbstractTable;
import org.eclipse.scout.rt.client.ui.basic.table.ITable;
import org.eclipse.scout.rt.client.ui.basic.table.ITable2;
import org.eclipse.scout.rt.client.ui.basic.table.ITableRow;
import org.eclipse.scout.rt.client.ui.basic.table.TableAdapter;
import org.eclipse.scout.rt.client.ui.basic.table.TableEvent;
import org.eclipse.scout.rt.client.ui.basic.table.columns.IBigDecimalColumn;
import org.eclipse.scout.rt.client.ui.basic.table.columns.IColumn;
import org.eclipse.scout.rt.client.ui.basic.table.columns.IDoubleColumn;
import org.eclipse.scout.rt.client.ui.basic.table.columns.IIntegerColumn;
import org.eclipse.scout.rt.client.ui.basic.table.columns.ILongColumn;
import org.eclipse.scout.rt.client.ui.form.fields.AbstractFormField;
import org.eclipse.scout.rt.client.ui.form.fields.IFormField;
import org.eclipse.scout.rt.client.ui.form.fields.IValidateContentDescriptor;
import org.eclipse.scout.rt.client.ui.form.fields.ValidateFormFieldDescriptor;
import org.eclipse.scout.rt.shared.ScoutTexts;
import org.eclipse.scout.rt.shared.data.form.fields.AbstractFormFieldData;
import org.eclipse.scout.rt.shared.data.form.fields.tablefield.AbstractTableFieldBeanData;
import org.eclipse.scout.rt.shared.data.form.fields.tablefield.AbstractTableFieldData;

@FormData(value = AbstractTableFieldData.class, sdkCommand = SdkCommand.USE, defaultSubtypeSdkCommand = DefaultSubtypeSdkCommand.CREATE)
public abstract class AbstractTableField<T extends ITable> extends AbstractFormField implements ITableField<T> {
  private static final IScoutLogger LOG = ScoutLogManager.getLogger(AbstractTableField.class);

  private T m_table;
  private boolean m_tableExternallyManaged;
  private P_ManagedTableListener m_managedTableListener;
  private P_TableStatusListener m_tableStatusListener;

  public AbstractTableField() {
    this(true);
  }

  public AbstractTableField(boolean callInitializer) {
    super(callInitializer);
  }

  /*
   * Configuration
   */

  /**
   * Called when the table data is reloaded, i.e. when {@link #reloadTableData()} is called.
   * <p>
   * Subclasses can override this method. The default does nothing.
   * 
   * @throws ProcessingException
   */
  @ConfigOperation
  @Order(190)
  protected void execReloadTableData() throws ProcessingException {
  }

  /**
   * @return the visible row count, filtered row count, selected row count and the sum of all numeric columns
   *         <p>
   *         returns null if no table is contained within this table field
   */
  @Override
  public String createDefaultTableStatus() {
    StringBuilder statusText = new StringBuilder();
    ITable table = getTable();
    if (table != null) {
      int nTotal = table.getFilteredRowCount();
      if (nTotal == 1) {
        statusText.append(ScoutTexts.get("OneRow"));
      }
      else {
        statusText.append(ScoutTexts.get("XRows", NumberUtility.format(nTotal)));
      }

      int fTotal = table.getRowCount() - nTotal;
      if (fTotal == 1) {
        statusText.append(", " + ScoutTexts.get("OneFiltered"));
      }
      else if (fTotal > 1) {
        statusText.append(", " + ScoutTexts.get("XFiltered", NumberUtility.format(fTotal)));
      }
      int nSel = table.getSelectedRowCount();
      if (nSel == 1) {
        statusText.append(", " + ScoutTexts.get("OneSelected"));
      }
      else if (nSel > 1) {
        statusText.append(", " + ScoutTexts.get("XSelected", NumberUtility.format(nSel)));
        // show sums of numeric columns
        for (IColumn<?> c : table.getColumnSet().getVisibleColumns()) {
          NumberFormat fmt = null;
          Object sum = null;
          if (c instanceof IBigDecimalColumn) {
            fmt = ((IBigDecimalColumn) c).getNumberFormat();
            double d = NumberUtility.sum(TypeCastUtility.castValue(c.getSelectedValues(), double[].class));
            if (d != 0.0) {
              sum = d;
            }
          }
          else if (c instanceof IDoubleColumn) {
            fmt = ((IDoubleColumn) c).getNumberFormat();
            double d = NumberUtility.sum(TypeCastUtility.castValue(c.getSelectedValues(), double[].class));
            if (d != 0.0) {
              sum = d;
            }
          }
          else if (c instanceof ILongColumn) {
            fmt = ((ILongColumn) c).getNumberFormat();
            long d = NumberUtility.sum(TypeCastUtility.castValue(c.getSelectedValues(), long[].class));
            if (d != 0) {
              sum = d;
            }
          }
          else if (c instanceof IIntegerColumn) {
            fmt = ((IIntegerColumn) c).getNumberFormat();
            long d = NumberUtility.sum(TypeCastUtility.castValue(c.getSelectedValues(), long[].class));
            if (d != 0) {
              sum = d;
            }
          }
          //
          if (fmt != null && sum != null) {
            statusText.append(", " + c.getHeaderCell().getText() + ": " + fmt.format(sum));
          }
        }
      }
    }
    if (statusText.length() == 0) {
      return null;
    }
    return statusText.toString();
  }

  /**
   * Called when the table status is updated, i.e. when {@link #updateTableStatus()} is called due to a change in the
   * table (rows inserted, deleted, selected, ...).
   * <p>
   * Subclasses can override this method. The default calls {@link #createDefaultTableStatus()} and
   * {@link #setTableStatus(String)} if the table status is visible.
   * 
   * @throws ProcessingException
   */
  @ConfigOperation
  @Order(195)
  protected void execUpdateTableStatus() {
    if (!isTableStatusVisible()) {
      return;
    }
    setTableStatus(createDefaultTableStatus());
  }

  /**
   * Called for batch processing when the table is saved. See {@link #doSave()} for the call order.
   * <p>
   * Subclasses can override this method. The default does nothing.
   * 
   * @throws ProcessingException
   */
  @ConfigOperation
  @Order(200)
  protected void execSave(ITableRow[] insertedRows, ITableRow[] updatedRows, ITableRow[] deletedRows) {
  }

  /**
   * Called to handle deleted rows when the table is saved. See {@link #doSave()} for the call order.
   * <p>
   * Subclasses can override this method. The default does nothing.
   * 
   * @throws ProcessingException
   */
  @ConfigOperation
  @Order(210)
  protected void execSaveDeletedRow(ITableRow row) throws ProcessingException {
  }

  /**
   * Called to handle inserted rows when the table is saved. See {@link #doSave()} for the call order.
   * <p>
   * Subclasses can override this method. The default does nothing.
   * 
   * @throws ProcessingException
   */
  @ConfigOperation
  @Order(220)
  protected void execSaveInsertedRow(ITableRow row) throws ProcessingException {
  }

  /**
   * Called to handle updated rows when the table is saved. See {@link #doSave()} for the call order.
   * <p>
   * Subclasses can override this method. The default does nothing.
   * 
   * @throws ProcessingException
   */
  @ConfigOperation
  @Order(230)
  protected void execSaveUpdatedRow(ITableRow row) throws ProcessingException {
  }

  @Override
  protected void execChangedMasterValue(Object newMasterValue) throws ProcessingException {
    reloadTableData();
  }

  /**
   * Configures the visibility of the table status.
   * <p>
   * Subclasses can override this method. Default is {@code false}.
   * 
   * @return {@code true} if the table status is visible, {@code false} otherwise.
   */
  @ConfigProperty(ConfigProperty.BOOLEAN)
  @Order(200)
  @ConfigPropertyValue("false")
  protected boolean getConfiguredTableStatusVisible() {
    return false;
  }

  private Class<? extends ITable> getConfiguredTable() {
    Class<?>[] dca = ConfigurationUtility.getDeclaredPublicClasses(getClass());
    Class<? extends ITable>[] f = ConfigurationUtility.filterClasses(dca, ITable.class);
    if (f.length == 1) {
      return f[0];
    }
    else {
      for (Class<? extends ITable> c : f) {
        if (c.getDeclaringClass() != AbstractTableField.class) {
          return c;
        }
      }
      return null;
    }
  }

  @ConfigPropertyValue("1")
  @Override
  protected double getConfiguredGridWeightY() {
    return 1;
  }

  @Override
  @SuppressWarnings("unchecked")
  protected void initConfig() {
    super.initConfig();
    setTableStatusVisible(getConfiguredTableStatusVisible());
    if (getConfiguredTable() != null) {
      try {
        setTableInternal((T) ConfigurationUtility.newInnerInstance(this, getConfiguredTable()));
      }
      catch (Exception e) {
        LOG.warn(null, e);
      }
    }
    // local enabled listener
    addPropertyChangeListener(PROP_ENABLED, new PropertyChangeListener() {
      @Override
      public void propertyChange(PropertyChangeEvent e) {
        if (m_table != null) {
          m_table.setEnabled(isEnabled());
        }
      }
    });
  }

  /*
   * Runtime
   */

  @Override
  protected void initFieldInternal() throws ProcessingException {
    if (m_table != null && !m_tableExternallyManaged) {
      m_table.initTable();
    }
    super.initFieldInternal();
  }

  @Override
  protected void disposeFieldInternal() {
    super.disposeFieldInternal();
    if (m_table != null && !m_tableExternallyManaged) {
      m_table.disposeTable();
    }
  }

  @Override
  public final T getTable() {
    return m_table;
  }

  @Override
  public void setTable(T newTable, boolean externallyManaged) {
    m_tableExternallyManaged = externallyManaged;
    setTableInternal(newTable);
  }

  private void setTableInternal(T table) {
    if (m_table == table) {
      return;
    }
    if (m_table instanceof AbstractTable) {
      ((AbstractTable) m_table).setContainerInternal(null);
    }
    if (m_table != null) {
      if (!m_tableExternallyManaged) {
        if (m_managedTableListener != null) {
          m_table.removeTableListener(m_managedTableListener);
          m_managedTableListener = null;
        }
      }
      if (m_tableStatusListener != null) {
        m_table.removeTableListener(m_tableStatusListener);
        m_tableStatusListener = null;
      }
    }
    m_table = table;
    if (m_table instanceof AbstractTable) {
      ((AbstractTable) m_table).setContainerInternal(this);
    }
    if (m_table != null) {
      if (!m_tableExternallyManaged) {
        // ticket 84893
        // m_table.setAutoDiscardOnDelete(false);
        m_managedTableListener = new P_ManagedTableListener();
        m_table.addTableListener(m_managedTableListener);
      }
      m_tableStatusListener = new P_TableStatusListener();
      m_table.addTableListener(m_tableStatusListener);
      updateTableStatus();
      m_table.setEnabled(isEnabled());
    }
    boolean changed = propertySupport.setProperty(PROP_TABLE, m_table);
    if (changed) {
      if (getForm() != null) {
        getForm().structureChanged(this);
      }
      updateKeyStrokes();
    }
  }

  @Override
  public void exportFormFieldData(AbstractFormFieldData target) throws ProcessingException {
    if (m_table != null) {
      if (target instanceof AbstractTableFieldData) {
        AbstractTableFieldData tableFieldData = (AbstractTableFieldData) target;
        m_table.extractTableData(tableFieldData);
      }
      else if (m_table instanceof ITable2 && target instanceof AbstractTableFieldBeanData) {
        AbstractTableFieldBeanData tableBeanData = (AbstractTableFieldBeanData) target;
        ((ITable2) m_table).exportToTableBeanData(tableBeanData);
        target.setValueSet(true);
      }
    }
  }

  @Override
  public void importFormFieldData(AbstractFormFieldData source, boolean valueChangeTriggersEnabled) throws ProcessingException {
    if (source.isValueSet()) {
      if (m_table != null) {
        try {
          if (!valueChangeTriggersEnabled) {
            setValueChangeTriggerEnabled(false);
          }
          if (source instanceof AbstractTableFieldData) {
            AbstractTableFieldData tableFieldData = (AbstractTableFieldData) source;
            m_table.updateTable(tableFieldData);
          }
          else if (m_table instanceof ITable2 && source instanceof AbstractTableFieldBeanData) {
            AbstractTableFieldBeanData tableBeanData = (AbstractTableFieldBeanData) source;
            ((ITable2) m_table).importFromTableBeanData(tableBeanData);
          }
          if (m_table.isCheckable()
              && m_table.getCheckableColumn() != null) {
            for (ITableRow row : m_table.getRows()) {
              row.setChecked(BooleanUtility.nvl(m_table.getCheckableColumn().getValue(row)));
            }
          }
        }
        finally {
          if (!valueChangeTriggersEnabled) {
            setValueChangeTriggerEnabled(true);
          }
        }
      }
    }
  }

  @Override
  public void loadXML(SimpleXmlElement x) throws ProcessingException {
    super.loadXML(x);
    if (m_table != null) {
      int[] selectedRowIndices = null;
      try {
        selectedRowIndices = (int[]) x.getObjectAttribute("selectedRowIndices", null, getClass().getClassLoader());
      }
      catch (Exception e) {
        LOG.warn("reading attribute 'selectedRowIndices'", e);
      }
      Object[][] dataMatrix = null;
      try {
        dataMatrix = (Object[][]) x.getObjectAttribute("rows", null, getClass().getClassLoader());
      }
      catch (Exception e) {
        LOG.warn("reading attribute 'rows'", e);
      }
      m_table.discardAllRows();
      if (dataMatrix != null && dataMatrix.length > 0) {
        m_table.addRowsByMatrix(dataMatrix);
      }
      if (selectedRowIndices != null && selectedRowIndices.length > 0) {
        m_table.selectRows(m_table.getRows(selectedRowIndices));
      }
    }
  }

  @Override
  public void storeXML(SimpleXmlElement x) throws ProcessingException {
    super.storeXML(x);
    if (m_table != null) {
      ITableRow[] selectedRows = m_table.getSelectedRows();
      int[] selectedRowIndices = new int[selectedRows.length];
      for (int i = 0; i < selectedRowIndices.length; i++) {
        selectedRowIndices[i] = selectedRows[i].getRowIndex();
      }
      try {
        x.setObjectAttribute("selectedRowIndices", selectedRowIndices);
      }
      catch (Exception e) {
        LOG.warn("writing attribute 'selectedRowIndices'", e);
      }
      Object[][] dataMatrix = m_table.getTableData();
      for (int r = 0; r < dataMatrix.length; r++) {
        for (int c = 0; c < dataMatrix[r].length; c++) {
          Object o = dataMatrix[r][c];
          if (o != null && !(o instanceof Serializable)) {
            LOG.warn("ignoring not serializable value at row=" + r + ", col=" + c + ": " + o + "[" + o.getClass() + "]");
            dataMatrix[r][c] = null;
          }
        }
      }
      try {
        x.setObjectAttribute("rows", dataMatrix);
      }
      catch (Exception e) {
        LOG.warn("writing attribute 'rows'", e);
      }
    }
  }

  @Override
  protected boolean execIsSaveNeeded() throws ProcessingException {
    boolean b = false;
    if (m_table != null && !m_tableExternallyManaged) {
      if (b == false && m_table.getDeletedRowCount() > 0) {
        b = true;
      }
      if (b == false && m_table.getInsertedRowCount() > 0) {
        b = true;
      }
      if (b == false && m_table.getUpdatedRowCount() > 0) {
        b = true;
      }
    }
    return b;
  }

  @Override
  protected void execMarkSaved() throws ProcessingException {
    super.execMarkSaved();
    if (m_table != null && !m_tableExternallyManaged) {
      try {
        m_table.setTableChanging(true);
        //
        for (int i = 0; i < m_table.getRowCount(); i++) {
          ITableRow row = m_table.getRow(i);
          if (!row.isStatusNonchanged()) {
            row.setStatusNonchanged();
          }
        }
        m_table.discardAllDeletedRows();
      }
      finally {
        m_table.setTableChanging(false);
      }
    }
  }

  @Override
  protected boolean execIsEmpty() throws ProcessingException {
    if (m_table != null) {
      return m_table.getRowCount() == 0;
    }
    else {
      return true;
    }
  }

  @Override
  public IValidateContentDescriptor validateContent() {
    IValidateContentDescriptor desc = super.validateContent();
    //super check
    if (desc != null) {
      return desc;
    }
    //check mandatory
    ITable table = getTable();
    if (isMandatory()) {
      if (table == null || table.getRowCount() < 1) {
        return new ValidateFormFieldDescriptor(this);
      }
    }
    //make editable columns visible if check fails
    HashSet<IColumn<?>> invisbleColumnsWithErrors = new HashSet<IColumn<?>>();
    //check editable cells
    ValidateTableFieldDescriptor tableDesc = null;
    TreeSet<String> columnNames = new TreeSet<String>();
    if (table != null) {
      for (ITableRow row : table.getRows()) {
        for (IColumn col : table.getColumns()) {
          if (col.isCellEditable(row)) {
            try {
              IFormField editor = col.prepareEdit(row);
              if (editor != null) {
                boolean editorValid = editor.isContentValid();
                if (!editorValid) {
                  if (col.isDisplayable() && !col.isVisible()) {
                    //column should become visible
                    invisbleColumnsWithErrors.add(col);
                  }
                  if (tableDesc == null) {
                    tableDesc = new ValidateTableFieldDescriptor(this, row, col);
                  }
                  columnNames.add(col.getHeaderCell().getText());
                }
              }
            }
            catch (Throwable t) {
              LOG.error("validating " + getClass().getSimpleName() + " for row " + row.getRowIndex() + " for column " + col.getClass().getSimpleName(), t);
            }
          }
        }
      }
    }
    //make invalid invisible columns visible again
    for (IColumn col : invisbleColumnsWithErrors) {
      col.setVisible(true);
    }
    if (tableDesc == null) {
      return null;
    }
    tableDesc.setDisplayText(ScoutTexts.get("TableName") + " " + getLabel() + ": " + ListUtility.format(columnNames));
    return tableDesc;
  }

  @Override
  public String getTableStatus() {
    IProcessingStatus status = getTableSelectionStatus();
    return status != null ? status.getMessage() : null;
  }

  @Override
  public void setTableStatus(String status) {
    setTableSelectionStatus(status != null ? new ProcessingStatus(status, ProcessingStatus.INFO) : null);
  }

  @Override
  public IProcessingStatus getTableSelectionStatus() {
    return (IProcessingStatus) propertySupport.getProperty(PROP_TABLE_SELECTION_STATUS);
  }

  @Override
  public void setTableSelectionStatus(IProcessingStatus status) {
    propertySupport.setProperty(PROP_TABLE_SELECTION_STATUS, status);
  }

  @Override
  public IProcessingStatus getTablePopulateStatus() {
    return (IProcessingStatus) propertySupport.getProperty(PROP_TABLE_POPULATE_STATUS);
  }

  @Override
  public void setTablePopulateStatus(IProcessingStatus status) {
    propertySupport.setProperty(PROP_TABLE_POPULATE_STATUS, status);
  }

  @Override
  public boolean isTableStatusVisible() {
    return propertySupport.getPropertyBool(PROP_TABLE_STATUS_VISIBLE);
  }

  @Override
  public void setTableStatusVisible(boolean b) {
    propertySupport.setPropertyBool(PROP_TABLE_STATUS_VISIBLE, b);
    if (b) {
      updateTableStatus();
    }
  }

  @Override
  public void updateTableStatus() {
    try {
      execUpdateTableStatus();
    }
    catch (Throwable t) {
      LOG.warn("Updating status of " + AbstractTableField.this.getClass().getName(), t);
    }
  }

  /**
   * Saves the table. The call order is as follows:
   * <ol>
   * <li>{@link #execSave(ITableRow[], ITableRow[], ITableRow[])}</li>
   * <li>{@link #execSaveDeletedRow(ITableRow)}</li>
   * <li>{@link #execSaveInsertedRow(ITableRow)}</li>
   * <li>{@link #execSaveUpdatedRow(ITableRow)}</li>
   * </ol>
   */
  @Override
  public void doSave() throws ProcessingException {
    if (m_table != null && !m_tableExternallyManaged) {
      try {
        m_table.setTableChanging(true);
        //
        // 1. batch
        execSave(m_table.getInsertedRows(), m_table.getUpdatedRows(), m_table.getDeletedRows());
        // 2. per row
        ITableRow[] insertedRows = m_table.getInsertedRows();
        ITableRow[] updatedRows = m_table.getUpdatedRows();
        ITableRow[] deletedRows = m_table.getDeletedRows();
        // deleted rows
        for (int i = 0; i < deletedRows.length; i++) {
          execSaveDeletedRow(deletedRows[i]);
        }
        // inserted rows
        for (int i = 0; i < insertedRows.length; i++) {
          ITableRow mr = insertedRows[i];
          execSaveInsertedRow(mr);
          mr.setStatusNonchanged();
          m_table.updateRow(mr);
        }
        // updated rows
        for (int i = 0; i < updatedRows.length; i++) {
          ITableRow mr = updatedRows[i];
          execSaveUpdatedRow(mr);
          mr.setStatusNonchanged();
          m_table.updateRow(mr);
        }
      }
      finally {
        m_table.setTableChanging(false);
      }
    }
    markSaved();
  }

  /**
   * Reloads the table data.
   * <p>
   * The default implementation calls {@link #execReloadTableData()}.
   */
  @Override
  public void reloadTableData() throws ProcessingException {
    execReloadTableData();
  }

  @Override
  public IKeyStroke[] getContributedKeyStrokes() {
    HashMap<String, IKeyStroke> ksMap = new HashMap<String, IKeyStroke>();
    if (getTable() != null) {
      for (IMenu m : getTable().getMenus()) {
        String s = m.getKeyStroke();
        if (s != null && s.trim().length() > 0) {
          KeyStroke ks = new KeyStroke(s, m);
          ksMap.put(ks.getKeyStroke().toUpperCase(), ks);
        }
      }
    }
    return ksMap.values().toArray(new IKeyStroke[ksMap.size()]);
  }

  private class P_ManagedTableListener extends TableAdapter {
    @Override
    public void tableChanged(TableEvent e) {
      switch (e.getType()) {
        case TableEvent.TYPE_ALL_ROWS_DELETED:
        case TableEvent.TYPE_ROWS_DELETED:
        case TableEvent.TYPE_ROWS_INSERTED:
        case TableEvent.TYPE_ROWS_UPDATED:
        case TableEvent.TYPE_COLUMN_STRUCTURE_CHANGED: {
          checkSaveNeeded();
          checkEmpty();
          break;
        }
      }
    }
  }

  private class P_TableStatusListener extends TableAdapter {
    @Override
    public void tableChanged(TableEvent e) {
      switch (e.getType()) {
        case TableEvent.TYPE_ROWS_INSERTED:
        case TableEvent.TYPE_ROWS_UPDATED:
        case TableEvent.TYPE_ROWS_DELETED:
        case TableEvent.TYPE_ROWS_SELECTED:
        case TableEvent.TYPE_ALL_ROWS_DELETED:
        case TableEvent.TYPE_ROW_FILTER_CHANGED:
        case TableEvent.TYPE_TABLE_POPULATED: {
          updateTableStatus();
          break;
        }
      }
    }
  }
}
>>>>>>> 9ae2a80a
<|MERGE_RESOLUTION|>--- conflicted
+++ resolved
@@ -1,742 +1,3 @@
-<<<<<<< HEAD
-/*******************************************************************************
- * Copyright (c) 2010 BSI Business Systems Integration AG.
- * All rights reserved. This program and the accompanying materials
- * are made available under the terms of the Eclipse Public License v1.0
- * which accompanies this distribution, and is available at
- * http://www.eclipse.org/legal/epl-v10.html
- *
- * Contributors:
- *     BSI Business Systems Integration AG - initial API and implementation
- ******************************************************************************/
-package org.eclipse.scout.rt.client.ui.form.fields.tablefield;
-
-import java.beans.PropertyChangeEvent;
-import java.beans.PropertyChangeListener;
-import java.io.Serializable;
-import java.text.NumberFormat;
-import java.util.HashMap;
-import java.util.HashSet;
-import java.util.TreeSet;
-
-import org.eclipse.scout.commons.BooleanUtility;
-import org.eclipse.scout.commons.ConfigurationUtility;
-import org.eclipse.scout.commons.ListUtility;
-import org.eclipse.scout.commons.NumberUtility;
-import org.eclipse.scout.commons.TypeCastUtility;
-import org.eclipse.scout.commons.annotations.ConfigOperation;
-import org.eclipse.scout.commons.annotations.ConfigProperty;
-import org.eclipse.scout.commons.annotations.ConfigPropertyValue;
-import org.eclipse.scout.commons.annotations.FormData;
-import org.eclipse.scout.commons.annotations.FormData.DefaultSubtypeSdkCommand;
-import org.eclipse.scout.commons.annotations.FormData.SdkCommand;
-import org.eclipse.scout.commons.annotations.Order;
-import org.eclipse.scout.commons.exception.IProcessingStatus;
-import org.eclipse.scout.commons.exception.ProcessingException;
-import org.eclipse.scout.commons.exception.ProcessingStatus;
-import org.eclipse.scout.commons.logger.IScoutLogger;
-import org.eclipse.scout.commons.logger.ScoutLogManager;
-import org.eclipse.scout.commons.xmlparser.SimpleXmlElement;
-import org.eclipse.scout.rt.client.ui.action.keystroke.IKeyStroke;
-import org.eclipse.scout.rt.client.ui.action.keystroke.KeyStroke;
-import org.eclipse.scout.rt.client.ui.action.menu.IMenu;
-import org.eclipse.scout.rt.client.ui.basic.table.AbstractTable;
-import org.eclipse.scout.rt.client.ui.basic.table.ITable;
-import org.eclipse.scout.rt.client.ui.basic.table.ITableRow;
-import org.eclipse.scout.rt.client.ui.basic.table.TableAdapter;
-import org.eclipse.scout.rt.client.ui.basic.table.TableEvent;
-import org.eclipse.scout.rt.client.ui.basic.table.columns.IBigDecimalColumn;
-import org.eclipse.scout.rt.client.ui.basic.table.columns.IColumn;
-import org.eclipse.scout.rt.client.ui.basic.table.columns.IDoubleColumn;
-import org.eclipse.scout.rt.client.ui.basic.table.columns.IIntegerColumn;
-import org.eclipse.scout.rt.client.ui.basic.table.columns.ILongColumn;
-import org.eclipse.scout.rt.client.ui.form.fields.AbstractFormField;
-import org.eclipse.scout.rt.client.ui.form.fields.IFormField;
-import org.eclipse.scout.rt.client.ui.form.fields.IValidateContentDescriptor;
-import org.eclipse.scout.rt.client.ui.form.fields.ValidateFormFieldDescriptor;
-import org.eclipse.scout.rt.shared.ScoutTexts;
-import org.eclipse.scout.rt.shared.data.form.fields.AbstractFormFieldData;
-import org.eclipse.scout.rt.shared.data.form.fields.tablefield.AbstractTableFieldData;
-
-@FormData(value = AbstractTableFieldData.class, sdkCommand = SdkCommand.USE, defaultSubtypeSdkCommand = DefaultSubtypeSdkCommand.CREATE)
-public abstract class AbstractTableField<T extends ITable> extends AbstractFormField implements ITableField<T> {
-  private static final IScoutLogger LOG = ScoutLogManager.getLogger(AbstractTableField.class);
-
-  private T m_table;
-  private boolean m_tableExternallyManaged;
-  private P_ManagedTableListener m_managedTableListener;
-  private P_TableStatusListener m_tableStatusListener;
-
-  public AbstractTableField() {
-    this(true);
-  }
-
-  public AbstractTableField(boolean callInitializer) {
-    super(callInitializer);
-  }
-
-  /*
-   * Configuration
-   */
-
-  /**
-   * Called when the table data is reloaded, i.e. when {@link #reloadTableData()} is called.
-   * <p>
-   * Subclasses can override this method. The default does nothing.
-   * 
-   * @throws ProcessingException
-   */
-  @ConfigOperation
-  @Order(190)
-  protected void execReloadTableData() throws ProcessingException {
-  }
-
-  /**
-   * @return the visible row count, filtered row count, selected row count and the sum of all numeric columns
-   *         <p>
-   *         returns null if no table is contained within this table field
-   */
-  @Override
-  public String createDefaultTableStatus() {
-    StringBuilder statusText = new StringBuilder();
-    ITable table = getTable();
-    if (table != null) {
-      int nTotal = table.getFilteredRowCount();
-      if (nTotal == 1) {
-        statusText.append(ScoutTexts.get("OneRow"));
-      }
-      else {
-        statusText.append(ScoutTexts.get("XRows", NumberUtility.format(nTotal)));
-      }
-
-      int fTotal = table.getRowCount() - nTotal;
-      if (fTotal == 1) {
-        statusText.append(", " + ScoutTexts.get("OneFiltered"));
-      }
-      else if (fTotal > 1) {
-        statusText.append(", " + ScoutTexts.get("XFiltered", NumberUtility.format(fTotal)));
-      }
-      int nSel = table.getSelectedRowCount();
-      if (nSel == 1) {
-        statusText.append(", " + ScoutTexts.get("OneSelected"));
-      }
-      else if (nSel > 1) {
-        statusText.append(", " + ScoutTexts.get("XSelected", NumberUtility.format(nSel)));
-        // show sums of numeric columns
-        for (IColumn<?> c : table.getColumnSet().getVisibleColumns()) {
-          NumberFormat fmt = null;
-          Object sum = null;
-          if (c instanceof IBigDecimalColumn) {
-            fmt = ((IBigDecimalColumn) c).getNumberFormat();
-            double d = NumberUtility.sum(TypeCastUtility.castValue(c.getSelectedValues(), double[].class));
-            if (d != 0.0) {
-              sum = d;
-            }
-          }
-          else if (c instanceof IDoubleColumn) {
-            fmt = ((IDoubleColumn) c).getNumberFormat();
-            double d = NumberUtility.sum(TypeCastUtility.castValue(c.getSelectedValues(), double[].class));
-            if (d != 0.0) {
-              sum = d;
-            }
-          }
-          else if (c instanceof ILongColumn) {
-            fmt = ((ILongColumn) c).getNumberFormat();
-            long d = NumberUtility.sum(TypeCastUtility.castValue(c.getSelectedValues(), long[].class));
-            if (d != 0) {
-              sum = d;
-            }
-          }
-          else if (c instanceof IIntegerColumn) {
-            fmt = ((IIntegerColumn) c).getNumberFormat();
-            long d = NumberUtility.sum(TypeCastUtility.castValue(c.getSelectedValues(), long[].class));
-            if (d != 0) {
-              sum = d;
-            }
-          }
-          //
-          if (fmt != null && sum != null) {
-            statusText.append(", " + c.getHeaderCell().getText() + ": " + fmt.format(sum));
-          }
-        }
-      }
-    }
-    if (statusText.length() == 0) {
-      return null;
-    }
-    return statusText.toString();
-  }
-
-  /**
-   * Called when the table status is updated, i.e. when {@link #updateTableStatus()} is called due to a change in the
-   * table (rows inserted, deleted, selected, ...).
-   * <p>
-   * Subclasses can override this method. The default calls {@link #createDefaultTableStatus()} and
-   * {@link #setTableStatus(String)} if the table status is visible.
-   * 
-   * @throws ProcessingException
-   */
-  @ConfigOperation
-  @Order(195)
-  protected void execUpdateTableStatus() {
-    if (!isTableStatusVisible()) {
-      return;
-    }
-    setTableStatus(createDefaultTableStatus());
-  }
-
-  /**
-   * Called for batch processing when the table is saved. See {@link #doSave()} for the call order.
-   * <p>
-   * Subclasses can override this method. The default does nothing.
-   * 
-   * @throws ProcessingException
-   */
-  @ConfigOperation
-  @Order(200)
-  protected void execSave(ITableRow[] insertedRows, ITableRow[] updatedRows, ITableRow[] deletedRows) {
-  }
-
-  /**
-   * Called to handle deleted rows when the table is saved. See {@link #doSave()} for the call order.
-   * <p>
-   * Subclasses can override this method. The default does nothing.
-   * 
-   * @throws ProcessingException
-   */
-  @ConfigOperation
-  @Order(210)
-  protected void execSaveDeletedRow(ITableRow row) throws ProcessingException {
-  }
-
-  /**
-   * Called to handle inserted rows when the table is saved. See {@link #doSave()} for the call order.
-   * <p>
-   * Subclasses can override this method. The default does nothing.
-   * 
-   * @throws ProcessingException
-   */
-  @ConfigOperation
-  @Order(220)
-  protected void execSaveInsertedRow(ITableRow row) throws ProcessingException {
-  }
-
-  /**
-   * Called to handle updated rows when the table is saved. See {@link #doSave()} for the call order.
-   * <p>
-   * Subclasses can override this method. The default does nothing.
-   * 
-   * @throws ProcessingException
-   */
-  @ConfigOperation
-  @Order(230)
-  protected void execSaveUpdatedRow(ITableRow row) throws ProcessingException {
-  }
-
-  @Override
-  protected void execChangedMasterValue(Object newMasterValue) throws ProcessingException {
-    reloadTableData();
-  }
-
-  /**
-   * Configures the visibility of the table status.
-   * <p>
-   * Subclasses can override this method. Default is {@code false}.
-   * 
-   * @return {@code true} if the table status is visible, {@code false} otherwise.
-   */
-  @ConfigProperty(ConfigProperty.BOOLEAN)
-  @Order(200)
-  @ConfigPropertyValue("false")
-  protected boolean getConfiguredTableStatusVisible() {
-    return false;
-  }
-
-  private Class<? extends ITable> getConfiguredTable() {
-    Class<?>[] dca = ConfigurationUtility.getDeclaredPublicClasses(getClass());
-    Class<? extends ITable>[] f = ConfigurationUtility.filterClasses(dca, ITable.class);
-    if (f.length == 1) {
-      return f[0];
-    }
-    else {
-      for (Class<? extends ITable> c : f) {
-        if (c.getDeclaringClass() != AbstractTableField.class) {
-          return c;
-        }
-      }
-      return null;
-    }
-  }
-
-  @ConfigPropertyValue("1")
-  @Override
-  protected double getConfiguredGridWeightY() {
-    return 1;
-  }
-
-  @Override
-  @SuppressWarnings("unchecked")
-  protected void initConfig() {
-    super.initConfig();
-    setTableStatusVisible(getConfiguredTableStatusVisible());
-    if (getConfiguredTable() != null) {
-      try {
-        setTableInternal((T) ConfigurationUtility.newInnerInstance(this, getConfiguredTable()));
-      }
-      catch (Exception e) {
-        LOG.warn(null, e);
-      }
-    }
-    // local enabled listener
-    addPropertyChangeListener(PROP_ENABLED, new PropertyChangeListener() {
-      @Override
-      public void propertyChange(PropertyChangeEvent e) {
-        if (m_table != null) {
-          m_table.setEnabled(isEnabled());
-        }
-      }
-    });
-  }
-
-  /*
-   * Runtime
-   */
-
-  @Override
-  protected void initFieldInternal() throws ProcessingException {
-    if (m_table != null && !m_tableExternallyManaged) {
-      m_table.initTable();
-    }
-    super.initFieldInternal();
-  }
-
-  @Override
-  protected void disposeFieldInternal() {
-    super.disposeFieldInternal();
-    if (m_table != null && !m_tableExternallyManaged) {
-      m_table.disposeTable();
-    }
-  }
-
-  @Override
-  public final T getTable() {
-    return m_table;
-  }
-
-  @Override
-  public void setTable(T newTable, boolean externallyManaged) {
-    m_tableExternallyManaged = externallyManaged;
-    setTableInternal(newTable);
-  }
-
-  private void setTableInternal(T table) {
-    if (m_table == table) {
-      return;
-    }
-    if (m_table instanceof AbstractTable) {
-      ((AbstractTable) m_table).setContainerInternal(null);
-    }
-    if (m_table != null) {
-      if (!m_tableExternallyManaged) {
-        if (m_managedTableListener != null) {
-          m_table.removeTableListener(m_managedTableListener);
-          m_managedTableListener = null;
-        }
-      }
-      if (m_tableStatusListener != null) {
-        m_table.removeTableListener(m_tableStatusListener);
-        m_tableStatusListener = null;
-      }
-    }
-    m_table = table;
-    if (m_table instanceof AbstractTable) {
-      ((AbstractTable) m_table).setContainerInternal(this);
-    }
-    if (m_table != null) {
-      if (!m_tableExternallyManaged) {
-        // ticket 84893
-        // m_table.setAutoDiscardOnDelete(false);
-        m_managedTableListener = new P_ManagedTableListener();
-        m_table.addTableListener(m_managedTableListener);
-      }
-      m_tableStatusListener = new P_TableStatusListener();
-      m_table.addTableListener(m_tableStatusListener);
-      updateTableStatus();
-      m_table.setEnabled(isEnabled());
-    }
-    boolean changed = propertySupport.setProperty(PROP_TABLE, m_table);
-    if (changed) {
-      if (getForm() != null) {
-        getForm().structureChanged(this);
-      }
-      updateKeyStrokes();
-    }
-  }
-
-  @Override
-  public void exportFormFieldData(AbstractFormFieldData target) throws ProcessingException {
-    AbstractTableFieldData tableFieldData = (AbstractTableFieldData) target;
-    if (m_table != null) {
-      m_table.extractTableData(tableFieldData);
-    }
-  }
-
-  @Override
-  public void importFormFieldData(AbstractFormFieldData source, boolean valueChangeTriggersEnabled) throws ProcessingException {
-    AbstractTableFieldData tableFieldData = (AbstractTableFieldData) source;
-    if (tableFieldData.isValueSet()) {
-      if (m_table != null) {
-        try {
-          if (!valueChangeTriggersEnabled) {
-            setValueChangeTriggerEnabled(false);
-          }
-          //
-          m_table.updateTable(tableFieldData);
-          if (m_table.isCheckable()
-              && m_table.getCheckableColumn() != null) {
-            for (ITableRow row : m_table.getRows()) {
-              row.setChecked(BooleanUtility.nvl(m_table.getCheckableColumn().getValue(row)));
-            }
-          }
-        }
-        finally {
-          if (!valueChangeTriggersEnabled) {
-            setValueChangeTriggerEnabled(true);
-          }
-        }
-      }
-    }
-  }
-
-  @Override
-  public void loadXML(SimpleXmlElement x) throws ProcessingException {
-    super.loadXML(x);
-    if (m_table != null) {
-      int[] selectedRowIndices = null;
-      try {
-        selectedRowIndices = (int[]) x.getObjectAttribute("selectedRowIndices", null, getClass().getClassLoader());
-      }
-      catch (Exception e) {
-        LOG.warn("reading attribute 'selectedRowIndices'", e);
-      }
-      Object[][] dataMatrix = null;
-      try {
-        dataMatrix = (Object[][]) x.getObjectAttribute("rows", null, getClass().getClassLoader());
-      }
-      catch (Exception e) {
-        LOG.warn("reading attribute 'rows'", e);
-      }
-      m_table.discardAllRows();
-      if (dataMatrix != null && dataMatrix.length > 0) {
-        m_table.addRowsByMatrix(dataMatrix);
-      }
-      if (selectedRowIndices != null && selectedRowIndices.length > 0) {
-        m_table.selectRows(m_table.getRows(selectedRowIndices));
-      }
-    }
-  }
-
-  @Override
-  public void storeXML(SimpleXmlElement x) throws ProcessingException {
-    super.storeXML(x);
-    if (m_table != null) {
-      ITableRow[] selectedRows = m_table.getSelectedRows();
-      int[] selectedRowIndices = new int[selectedRows.length];
-      for (int i = 0; i < selectedRowIndices.length; i++) {
-        selectedRowIndices[i] = selectedRows[i].getRowIndex();
-      }
-      try {
-        x.setObjectAttribute("selectedRowIndices", selectedRowIndices);
-      }
-      catch (Exception e) {
-        LOG.warn("writing attribute 'selectedRowIndices'", e);
-      }
-      Object[][] dataMatrix = m_table.getTableData();
-      for (int r = 0; r < dataMatrix.length; r++) {
-        for (int c = 0; c < dataMatrix[r].length; c++) {
-          Object o = dataMatrix[r][c];
-          if (o != null && !(o instanceof Serializable)) {
-            LOG.warn("ignoring not serializable value at row=" + r + ", col=" + c + ": " + o + "[" + o.getClass() + "]");
-            dataMatrix[r][c] = null;
-          }
-        }
-      }
-      try {
-        x.setObjectAttribute("rows", dataMatrix);
-      }
-      catch (Exception e) {
-        LOG.warn("writing attribute 'rows'", e);
-      }
-    }
-  }
-
-  @Override
-  protected boolean execIsSaveNeeded() throws ProcessingException {
-    boolean b = false;
-    if (m_table != null && !m_tableExternallyManaged) {
-      if (b == false && m_table.getDeletedRowCount() > 0) {
-        b = true;
-      }
-      if (b == false && m_table.getInsertedRowCount() > 0) {
-        b = true;
-      }
-      if (b == false && m_table.getUpdatedRowCount() > 0) {
-        b = true;
-      }
-    }
-    return b;
-  }
-
-  @Override
-  protected void execMarkSaved() throws ProcessingException {
-    super.execMarkSaved();
-    if (m_table != null && !m_tableExternallyManaged) {
-      try {
-        m_table.setTableChanging(true);
-        //
-        for (int i = 0; i < m_table.getRowCount(); i++) {
-          ITableRow row = m_table.getRow(i);
-          if (!row.isStatusNonchanged()) {
-            row.setStatusNonchanged();
-          }
-        }
-        m_table.discardAllDeletedRows();
-      }
-      finally {
-        m_table.setTableChanging(false);
-      }
-    }
-  }
-
-  @Override
-  protected boolean execIsEmpty() throws ProcessingException {
-    if (m_table != null) {
-      return m_table.getRowCount() == 0;
-    }
-    else {
-      return true;
-    }
-  }
-
-  @Override
-  public IValidateContentDescriptor validateContent() {
-    IValidateContentDescriptor desc = super.validateContent();
-    //super check
-    if (desc != null) {
-      return desc;
-    }
-    //check mandatory
-    ITable table = getTable();
-    if (isMandatory()) {
-      if (table == null || table.getRowCount() < 1) {
-        return new ValidateFormFieldDescriptor(this);
-      }
-    }
-    //make editable columns visible if check fails
-    HashSet<IColumn<?>> invisbleColumnsWithErrors = new HashSet<IColumn<?>>();
-    //check editable cells
-    ValidateTableFieldDescriptor tableDesc = null;
-    TreeSet<String> columnNames = new TreeSet<String>();
-    if (table != null) {
-      for (ITableRow row : table.getRows()) {
-        for (IColumn col : table.getColumns()) {
-          if (col.isCellEditable(row)) {
-            try {
-              IFormField editor = col.prepareEdit(row);
-              if (editor != null) {
-                boolean editorValid = editor.isContentValid();
-                if (!editorValid) {
-                  if (col.isDisplayable() && !col.isVisible()) {
-                    //column should become visible
-                    invisbleColumnsWithErrors.add(col);
-                  }
-                  if (tableDesc == null) {
-                    tableDesc = new ValidateTableFieldDescriptor(this, row, col);
-                  }
-                  columnNames.add(col.getHeaderCell().getText());
-                }
-              }
-            }
-            catch (Throwable t) {
-              LOG.error("validating " + getClass().getSimpleName() + " for row " + row.getRowIndex() + " for column " + col.getClass().getSimpleName(), t);
-            }
-          }
-        }
-      }
-    }
-    //make invalid invisible columns visible again
-    for (IColumn col : invisbleColumnsWithErrors) {
-      col.setVisible(true);
-    }
-    if (tableDesc == null) {
-      return null;
-    }
-    tableDesc.setDisplayText(ScoutTexts.get("TableName") + " " + getLabel() + ": " + ListUtility.format(columnNames));
-    return tableDesc;
-  }
-
-  @Override
-  public String getTableStatus() {
-    IProcessingStatus status = getTableSelectionStatus();
-    return status != null ? status.getMessage() : null;
-  }
-
-  @Override
-  public void setTableStatus(String status) {
-    setTableSelectionStatus(status != null ? new ProcessingStatus(status, ProcessingStatus.INFO) : null);
-  }
-
-  @Override
-  public IProcessingStatus getTableSelectionStatus() {
-    return (IProcessingStatus) propertySupport.getProperty(PROP_TABLE_SELECTION_STATUS);
-  }
-
-  @Override
-  public void setTableSelectionStatus(IProcessingStatus status) {
-    propertySupport.setProperty(PROP_TABLE_SELECTION_STATUS, status);
-  }
-
-  @Override
-  public IProcessingStatus getTablePopulateStatus() {
-    return (IProcessingStatus) propertySupport.getProperty(PROP_TABLE_POPULATE_STATUS);
-  }
-
-  @Override
-  public void setTablePopulateStatus(IProcessingStatus status) {
-    propertySupport.setProperty(PROP_TABLE_POPULATE_STATUS, status);
-  }
-
-  @Override
-  public boolean isTableStatusVisible() {
-    return propertySupport.getPropertyBool(PROP_TABLE_STATUS_VISIBLE);
-  }
-
-  @Override
-  public void setTableStatusVisible(boolean b) {
-    propertySupport.setPropertyBool(PROP_TABLE_STATUS_VISIBLE, b);
-    if (b) {
-      updateTableStatus();
-    }
-  }
-
-  @Override
-  public void updateTableStatus() {
-    try {
-      execUpdateTableStatus();
-    }
-    catch (Throwable t) {
-      LOG.warn("Updating status of " + AbstractTableField.this.getClass().getName(), t);
-    }
-  }
-
-  /**
-   * Saves the table. The call order is as follows:
-   * <ol>
-   * <li>{@link #execSave(ITableRow[], ITableRow[], ITableRow[])}</li>
-   * <li>{@link #execSaveDeletedRow(ITableRow)}</li>
-   * <li>{@link #execSaveInsertedRow(ITableRow)}</li>
-   * <li>{@link #execSaveUpdatedRow(ITableRow)}</li>
-   * </ol>
-   */
-  @Override
-  public void doSave() throws ProcessingException {
-    if (m_table != null && !m_tableExternallyManaged) {
-      try {
-        m_table.setTableChanging(true);
-        //
-        // 1. batch
-        execSave(m_table.getInsertedRows(), m_table.getUpdatedRows(), m_table.getDeletedRows());
-        // 2. per row
-        ITableRow[] insertedRows = m_table.getInsertedRows();
-        ITableRow[] updatedRows = m_table.getUpdatedRows();
-        ITableRow[] deletedRows = m_table.getDeletedRows();
-        // deleted rows
-        for (int i = 0; i < deletedRows.length; i++) {
-          execSaveDeletedRow(deletedRows[i]);
-        }
-        // inserted rows
-        for (int i = 0; i < insertedRows.length; i++) {
-          ITableRow mr = insertedRows[i];
-          execSaveInsertedRow(mr);
-          mr.setStatusNonchanged();
-          m_table.updateRow(mr);
-        }
-        // updated rows
-        for (int i = 0; i < updatedRows.length; i++) {
-          ITableRow mr = updatedRows[i];
-          execSaveUpdatedRow(mr);
-          mr.setStatusNonchanged();
-          m_table.updateRow(mr);
-        }
-      }
-      finally {
-        m_table.setTableChanging(false);
-      }
-    }
-    markSaved();
-  }
-
-  /**
-   * Reloads the table data.
-   * <p>
-   * The default implementation calls {@link #execReloadTableData()}.
-   */
-  @Override
-  public void reloadTableData() throws ProcessingException {
-    execReloadTableData();
-  }
-
-  @Override
-  public IKeyStroke[] getContributedKeyStrokes() {
-    HashMap<String, IKeyStroke> ksMap = new HashMap<String, IKeyStroke>();
-    if (getTable() != null) {
-      for (IMenu m : getTable().getMenus()) {
-        String s = m.getKeyStroke();
-        if (s != null && s.trim().length() > 0) {
-          KeyStroke ks = new KeyStroke(s, m);
-          ksMap.put(ks.getKeyStroke().toUpperCase(), ks);
-        }
-      }
-    }
-    return ksMap.values().toArray(new IKeyStroke[ksMap.size()]);
-  }
-
-  private class P_ManagedTableListener extends TableAdapter {
-    @Override
-    public void tableChanged(TableEvent e) {
-      switch (e.getType()) {
-        case TableEvent.TYPE_ALL_ROWS_DELETED:
-        case TableEvent.TYPE_ROWS_DELETED:
-        case TableEvent.TYPE_ROWS_INSERTED:
-        case TableEvent.TYPE_ROWS_UPDATED:
-        case TableEvent.TYPE_COLUMN_STRUCTURE_CHANGED: {
-          checkSaveNeeded();
-          checkEmpty();
-          break;
-        }
-      }
-    }
-  }
-
-  private class P_TableStatusListener extends TableAdapter {
-    @Override
-    public void tableChanged(TableEvent e) {
-      switch (e.getType()) {
-        case TableEvent.TYPE_ROWS_INSERTED:
-        case TableEvent.TYPE_ROWS_UPDATED:
-        case TableEvent.TYPE_ROWS_DELETED:
-        case TableEvent.TYPE_ROWS_SELECTED:
-        case TableEvent.TYPE_ALL_ROWS_DELETED:
-        case TableEvent.TYPE_ROW_FILTER_CHANGED:
-        case TableEvent.TYPE_TABLE_POPULATED: {
-          updateTableStatus();
-          break;
-        }
-      }
-    }
-  }
-}
-=======
 /*******************************************************************************
  * Copyright (c) 2010 BSI Business Systems Integration AG.
  * All rights reserved. This program and the accompanying materials
@@ -1487,5 +748,4 @@
       }
     }
   }
-}
->>>>>>> 9ae2a80a
+}