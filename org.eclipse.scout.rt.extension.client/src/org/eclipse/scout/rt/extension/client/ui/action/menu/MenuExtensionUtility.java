<<<<<<< HEAD
/*******************************************************************************
 * Copyright (c) 2012 BSI Business Systems Integration AG.
 * All rights reserved. This program and the accompanying materials
 * are made available under the terms of the Eclipse Public License v1.0
 * which accompanies this distribution, and is available at
 * http://www.eclipse.org/legal/epl-v10.html
 *
 * Contributors:
 *     BSI Business Systems Integration AG - initial API and implementation
 ******************************************************************************/
package org.eclipse.scout.rt.extension.client.ui.action.menu;

import java.util.Iterator;
import java.util.LinkedList;
import java.util.List;
import java.util.TreeMap;

import org.eclipse.scout.commons.CompositeObject;
import org.eclipse.scout.commons.annotations.Order;
import org.eclipse.scout.commons.exception.ProcessingException;
import org.eclipse.scout.commons.logger.IScoutLogger;
import org.eclipse.scout.commons.logger.ScoutLogManager;
import org.eclipse.scout.rt.client.ui.action.menu.IMenu;
import org.eclipse.scout.rt.client.ui.basic.tree.ITreeNode;
import org.eclipse.scout.rt.client.ui.desktop.IDesktop;
import org.eclipse.scout.rt.client.ui.desktop.outline.pages.IPage;
import org.eclipse.scout.rt.client.ui.form.fields.IFormField;
import org.eclipse.scout.rt.extension.client.Activator;
import org.eclipse.scout.rt.extension.client.ui.action.menu.internal.MenuContributionExtension;
import org.eclipse.scout.rt.extension.client.ui.action.menu.internal.MenuExtensionManager;
import org.eclipse.scout.rt.extension.client.ui.action.menu.internal.MenuModificationExtension;
import org.eclipse.scout.rt.extension.client.ui.action.menu.internal.MenuRemoveExtension;
import org.eclipse.scout.rt.extension.client.ui.basic.table.AbstractExtensibleTable;
import org.eclipse.scout.rt.extension.client.ui.desktop.internal.OrderedMenuWrapper;
import org.eclipse.scout.rt.extension.client.ui.desktop.outline.pages.AbstractExtensiblePageWithNodes;
import org.eclipse.scout.rt.extension.client.ui.form.fields.button.AbstractExtensibleButton;
import org.eclipse.scout.rt.extension.client.ui.form.fields.filechooserfield.AbstractExtensibleFileChooserField;
import org.eclipse.scout.rt.extension.client.ui.form.fields.imagebox.AbstractExtensibleImageField;
import org.eclipse.scout.rt.extension.client.ui.form.fields.smartfield.AbstractExtensibleSmartField;

/**
 * Utility for applying menu extensions. The following abstract classes should be used in general for providing
 * extensible menus.
 * <ul>
 * <li>{@link AbstractExtensibleButton}</li>
 * <li>{@link AbstractExtensibleFileChooserField}</li>
 * <li>{@link AbstractExtensibleImageField}</li>
 * <li>{@link AbstractExtensibleMenu}</li>
 * <li>{@link AbstractExtensiblePageWithNodes}</li>
 * <li>{@link AbstractExtensibleSmartField}</li>
 * <li>{@link AbstractExtensibleTable}</li>
 * </ul>
 * 
 * @since 3.9.0
 */
public final class MenuExtensionUtility {

  private static final IScoutLogger LOG = ScoutLogManager.getLogger(MenuExtensionUtility.class);

  private MenuExtensionUtility() {
  }

  @SuppressWarnings("unchecked")
  public static <T> Class<T> getAnchorType(T anchor) {
    if (anchor == null) {
      return null;
    }
    if (anchor instanceof IPage) {
      return (Class<T>) IPage.class;
    }
    if (anchor instanceof IFormField) {
      return (Class<T>) IFormField.class;
    }
    if (anchor instanceof IMenu) {
      return (Class<T>) IMenu.class;
    }
    if (anchor instanceof ITreeNode) {
      return (Class<T>) ITreeNode.class;
    }
    if (anchor instanceof IDesktop) {
      return (Class<T>) IDesktop.class;
    }
    return null;
  }

  public static <T> void adaptMenus(T anchor, Object container, List<IMenu> menuList) {
    adaptMenus(anchor, container, menuList, false);
  }

  public static <T> void adaptMenus(T anchor, Object container, List<IMenu> menuList, boolean createOrderedMenuWrapper) {
    Class<T> anchorType = getAnchorType(anchor);
    if (anchorType == null || anchor == null || container == null) {
      return;
    }

    MenuExtensionManager extensionManager = Activator.getDefault().getMenuExtensionManager();
    contributeMenus(anchor, container, extensionManager.getMenuContributionExtensions(anchorType), menuList, createOrderedMenuWrapper);
    removeMenus(anchor, container, extensionManager.getMenuRemoveExtensions(anchorType), menuList);
    modifyMenus(anchor, container, extensionManager.getMenuModificationExtensions(anchorType), menuList);
  }

  static <T> void contributeMenus(T anchor, Object container, List<MenuContributionExtension> extensions, List<IMenu> menuList, boolean createOrderedMenuWrapper) {
    if (extensions == null || extensions.isEmpty()) {
      return;
    }

    // filter matching extensions
    List<MenuContributionExtension> matchingExtensions = new LinkedList<MenuContributionExtension>();
    for (MenuContributionExtension e : extensions) {
      if (e.accept(anchor, container, null)) {
        matchingExtensions.add(e);
      }
    }

    if (matchingExtensions.isEmpty()) {
      return;
    }

    // add existing menus to ordered list
    TreeMap<CompositeObject, IMenu> orderedMenus = new TreeMap<CompositeObject, IMenu>();
    int counter = 0;
    for (IMenu m : menuList) {
      double order;
      Order orderAnnotation = m.getClass().getAnnotation(Order.class);
      if (orderAnnotation != null) {
        order = orderAnnotation.value();
      }
      else {
        order = Double.MAX_VALUE;
      }
      orderedMenus.put(new CompositeObject(order, counter), m);
      counter++;
    }

    // create new menus
    for (MenuContributionExtension e : matchingExtensions) {
      try {
        IMenu m = e.createContribution(anchor, container);
        if (createOrderedMenuWrapper) {
          m = new OrderedMenuWrapper(m, e.getOrder());
        }
        orderedMenus.put(new CompositeObject(e.getOrder(), counter), m);
        counter++;
      }
      catch (Throwable t) {
        LOG.error("Exception while creating an instance of contributed menu " + e, t);
      }
    }

    // reorder existing and add new pages
    menuList.clear();
    menuList.addAll(orderedMenus.values());
  }

  static <T> void removeMenus(T anchor, Object container, List<MenuRemoveExtension> extensions, List<IMenu> menuList) {
    if (extensions == null || extensions.isEmpty()) {
      return;
    }

    for (Iterator<IMenu> it = menuList.iterator(); it.hasNext();) {
      IMenu next = it.next();
      for (MenuRemoveExtension removeExtension : extensions) {
        if (removeExtension.accept(anchor, container, next)) {
          it.remove();
          break;
        }
      }
    }
  }

  static <T> void modifyMenus(T anchor, Object container, List<MenuModificationExtension> extensions, List<IMenu> menuList) {
    if (extensions == null || extensions.isEmpty()) {
      return;
    }

    for (MenuModificationExtension ext : extensions) {
      for (IMenu menu : menuList) {
        try {
          if (ext.accept(anchor, container, menu)) {
            IMenuModifier<IMenu> menuModifier = ext.createMenuModifier();
            menuModifier.modify(anchor, container, menu);
          }
        }
        catch (ProcessingException e) {
          LOG.error("Exception while modifying menu", e);
        }
      }
    }
  }
}
=======
/*******************************************************************************
 * Copyright (c) 2012 BSI Business Systems Integration AG.
 * All rights reserved. This program and the accompanying materials
 * are made available under the terms of the Eclipse Public License v1.0
 * which accompanies this distribution, and is available at
 * http://www.eclipse.org/legal/epl-v10.html
 *
 * Contributors:
 *     BSI Business Systems Integration AG - initial API and implementation
 ******************************************************************************/
package org.eclipse.scout.rt.extension.client.ui.action.menu;

import java.util.Iterator;
import java.util.LinkedList;
import java.util.List;
import java.util.TreeMap;

import org.eclipse.scout.commons.CompositeObject;
import org.eclipse.scout.commons.annotations.Order;
import org.eclipse.scout.commons.annotations.Replace;
import org.eclipse.scout.commons.exception.ProcessingException;
import org.eclipse.scout.commons.logger.IScoutLogger;
import org.eclipse.scout.commons.logger.ScoutLogManager;
import org.eclipse.scout.rt.client.ui.action.menu.IMenu;
import org.eclipse.scout.rt.client.ui.basic.tree.ITreeNode;
import org.eclipse.scout.rt.client.ui.desktop.IDesktop;
import org.eclipse.scout.rt.client.ui.desktop.outline.pages.IPage;
import org.eclipse.scout.rt.client.ui.form.fields.IFormField;
import org.eclipse.scout.rt.extension.client.Activator;
import org.eclipse.scout.rt.extension.client.ui.action.menu.internal.MenuContributionExtension;
import org.eclipse.scout.rt.extension.client.ui.action.menu.internal.MenuExtensionManager;
import org.eclipse.scout.rt.extension.client.ui.action.menu.internal.MenuModificationExtension;
import org.eclipse.scout.rt.extension.client.ui.action.menu.internal.MenuRemoveExtension;
import org.eclipse.scout.rt.extension.client.ui.basic.table.AbstractExtensibleTable;
import org.eclipse.scout.rt.extension.client.ui.desktop.internal.OrderedMenuWrapper;
import org.eclipse.scout.rt.extension.client.ui.desktop.outline.pages.AbstractExtensiblePageWithNodes;
import org.eclipse.scout.rt.extension.client.ui.form.fields.button.AbstractExtensibleButton;
import org.eclipse.scout.rt.extension.client.ui.form.fields.filechooserfield.AbstractExtensibleFileChooserField;
import org.eclipse.scout.rt.extension.client.ui.form.fields.imagebox.AbstractExtensibleImageField;
import org.eclipse.scout.rt.extension.client.ui.form.fields.smartfield.AbstractExtensibleSmartField;

/**
 * Utility for applying menu extensions. The following abstract classes should be used in general for providing
 * extensible menus.
 * <ul>
 * <li>{@link AbstractExtensibleButton}</li>
 * <li>{@link AbstractExtensibleFileChooserField}</li>
 * <li>{@link AbstractExtensibleImageField}</li>
 * <li>{@link AbstractExtensibleMenu}</li>
 * <li>{@link AbstractExtensiblePageWithNodes}</li>
 * <li>{@link AbstractExtensibleSmartField}</li>
 * <li>{@link AbstractExtensibleTable}</li>
 * </ul>
 * 
 * @since 3.9.0
 */
public final class MenuExtensionUtility {

  private static final IScoutLogger LOG = ScoutLogManager.getLogger(MenuExtensionUtility.class);

  private MenuExtensionUtility() {
  }

  @SuppressWarnings("unchecked")
  public static <T> Class<T> getAnchorType(T anchor) {
    if (anchor == null) {
      return null;
    }
    if (anchor instanceof IPage) {
      return (Class<T>) IPage.class;
    }
    if (anchor instanceof IFormField) {
      return (Class<T>) IFormField.class;
    }
    if (anchor instanceof IMenu) {
      return (Class<T>) IMenu.class;
    }
    if (anchor instanceof ITreeNode) {
      return (Class<T>) ITreeNode.class;
    }
    if (anchor instanceof IDesktop) {
      return (Class<T>) IDesktop.class;
    }
    return null;
  }

  public static <T> void adaptMenus(T anchor, Object container, List<IMenu> menuList) {
    adaptMenus(anchor, container, menuList, false);
  }

  public static <T> void adaptMenus(T anchor, Object container, List<IMenu> menuList, boolean createOrderedMenuWrapper) {
    Class<T> anchorType = getAnchorType(anchor);
    if (anchorType == null || anchor == null || container == null) {
      return;
    }

    MenuExtensionManager extensionManager = Activator.getDefault().getMenuExtensionManager();
    contributeMenus(anchor, container, extensionManager.getMenuContributionExtensions(anchorType), menuList, createOrderedMenuWrapper);
    removeMenus(anchor, container, extensionManager.getMenuRemoveExtensions(anchorType), menuList);
    modifyMenus(anchor, container, extensionManager.getMenuModificationExtensions(anchorType), menuList);
  }

  static <T> void contributeMenus(T anchor, Object container, List<MenuContributionExtension> extensions, List<IMenu> menuList, boolean createOrderedMenuWrapper) {
    if (extensions == null || extensions.isEmpty()) {
      return;
    }

    // filter matching extensions
    List<MenuContributionExtension> matchingExtensions = new LinkedList<MenuContributionExtension>();
    for (MenuContributionExtension e : extensions) {
      if (e.accept(anchor, container, null)) {
        matchingExtensions.add(e);
      }
    }

    if (matchingExtensions.isEmpty()) {
      return;
    }

    // add existing menus to ordered list
    TreeMap<CompositeObject, IMenu> orderedMenus = new TreeMap<CompositeObject, IMenu>();
    int counter = 0;
    for (IMenu m : menuList) {
      double order;
      Class<?> tmpClass = m.getClass();
      Order orderAnnotation;
      while ((orderAnnotation = tmpClass.getAnnotation(Order.class)) == null && m.getClass().isAnnotationPresent(Replace.class)) {
        tmpClass = tmpClass.getSuperclass();
      }
      if (orderAnnotation != null) {
        order = orderAnnotation.value();
      }
      else {
        order = Double.MAX_VALUE;
      }
      orderedMenus.put(new CompositeObject(order, counter), m);
      counter++;
    }

    // create new menus
    for (MenuContributionExtension e : matchingExtensions) {
      try {
        IMenu m = e.createContribution(anchor, container);
        if (createOrderedMenuWrapper) {
          m = new OrderedMenuWrapper(m, e.getOrder());
        }
        orderedMenus.put(new CompositeObject(e.getOrder(), counter), m);
        counter++;
      }
      catch (Throwable t) {
        LOG.error("Exception while creating an instance of contributed menu " + e, t);
      }
    }

    // reorder existing and add new pages
    menuList.clear();
    menuList.addAll(orderedMenus.values());
  }

  static <T> void removeMenus(T anchor, Object container, List<MenuRemoveExtension> extensions, List<IMenu> menuList) {
    if (extensions == null || extensions.isEmpty()) {
      return;
    }

    for (Iterator<IMenu> it = menuList.iterator(); it.hasNext();) {
      IMenu next = it.next();
      for (MenuRemoveExtension removeExtension : extensions) {
        if (removeExtension.accept(anchor, container, next)) {
          it.remove();
          break;
        }
      }
    }
  }

  static <T> void modifyMenus(T anchor, Object container, List<MenuModificationExtension> extensions, List<IMenu> menuList) {
    if (extensions == null || extensions.isEmpty()) {
      return;
    }

    for (MenuModificationExtension ext : extensions) {
      for (IMenu menu : menuList) {
        try {
          if (ext.accept(anchor, container, menu)) {
            IMenuModifier<IMenu> menuModifier = ext.createMenuModifier();
            menuModifier.modify(anchor, container, menu);
          }
        }
        catch (ProcessingException e) {
          LOG.error("Exception while modifying menu", e);
        }
      }
    }
  }
}
>>>>>>> 58ffa0d6
<|MERGE_RESOLUTION|>--- conflicted
+++ resolved
@@ -1,195 +1,3 @@
-<<<<<<< HEAD
-/*******************************************************************************
- * Copyright (c) 2012 BSI Business Systems Integration AG.
- * All rights reserved. This program and the accompanying materials
- * are made available under the terms of the Eclipse Public License v1.0
- * which accompanies this distribution, and is available at
- * http://www.eclipse.org/legal/epl-v10.html
- *
- * Contributors:
- *     BSI Business Systems Integration AG - initial API and implementation
- ******************************************************************************/
-package org.eclipse.scout.rt.extension.client.ui.action.menu;
-
-import java.util.Iterator;
-import java.util.LinkedList;
-import java.util.List;
-import java.util.TreeMap;
-
-import org.eclipse.scout.commons.CompositeObject;
-import org.eclipse.scout.commons.annotations.Order;
-import org.eclipse.scout.commons.exception.ProcessingException;
-import org.eclipse.scout.commons.logger.IScoutLogger;
-import org.eclipse.scout.commons.logger.ScoutLogManager;
-import org.eclipse.scout.rt.client.ui.action.menu.IMenu;
-import org.eclipse.scout.rt.client.ui.basic.tree.ITreeNode;
-import org.eclipse.scout.rt.client.ui.desktop.IDesktop;
-import org.eclipse.scout.rt.client.ui.desktop.outline.pages.IPage;
-import org.eclipse.scout.rt.client.ui.form.fields.IFormField;
-import org.eclipse.scout.rt.extension.client.Activator;
-import org.eclipse.scout.rt.extension.client.ui.action.menu.internal.MenuContributionExtension;
-import org.eclipse.scout.rt.extension.client.ui.action.menu.internal.MenuExtensionManager;
-import org.eclipse.scout.rt.extension.client.ui.action.menu.internal.MenuModificationExtension;
-import org.eclipse.scout.rt.extension.client.ui.action.menu.internal.MenuRemoveExtension;
-import org.eclipse.scout.rt.extension.client.ui.basic.table.AbstractExtensibleTable;
-import org.eclipse.scout.rt.extension.client.ui.desktop.internal.OrderedMenuWrapper;
-import org.eclipse.scout.rt.extension.client.ui.desktop.outline.pages.AbstractExtensiblePageWithNodes;
-import org.eclipse.scout.rt.extension.client.ui.form.fields.button.AbstractExtensibleButton;
-import org.eclipse.scout.rt.extension.client.ui.form.fields.filechooserfield.AbstractExtensibleFileChooserField;
-import org.eclipse.scout.rt.extension.client.ui.form.fields.imagebox.AbstractExtensibleImageField;
-import org.eclipse.scout.rt.extension.client.ui.form.fields.smartfield.AbstractExtensibleSmartField;
-
-/**
- * Utility for applying menu extensions. The following abstract classes should be used in general for providing
- * extensible menus.
- * <ul>
- * <li>{@link AbstractExtensibleButton}</li>
- * <li>{@link AbstractExtensibleFileChooserField}</li>
- * <li>{@link AbstractExtensibleImageField}</li>
- * <li>{@link AbstractExtensibleMenu}</li>
- * <li>{@link AbstractExtensiblePageWithNodes}</li>
- * <li>{@link AbstractExtensibleSmartField}</li>
- * <li>{@link AbstractExtensibleTable}</li>
- * </ul>
- * 
- * @since 3.9.0
- */
-public final class MenuExtensionUtility {
-
-  private static final IScoutLogger LOG = ScoutLogManager.getLogger(MenuExtensionUtility.class);
-
-  private MenuExtensionUtility() {
-  }
-
-  @SuppressWarnings("unchecked")
-  public static <T> Class<T> getAnchorType(T anchor) {
-    if (anchor == null) {
-      return null;
-    }
-    if (anchor instanceof IPage) {
-      return (Class<T>) IPage.class;
-    }
-    if (anchor instanceof IFormField) {
-      return (Class<T>) IFormField.class;
-    }
-    if (anchor instanceof IMenu) {
-      return (Class<T>) IMenu.class;
-    }
-    if (anchor instanceof ITreeNode) {
-      return (Class<T>) ITreeNode.class;
-    }
-    if (anchor instanceof IDesktop) {
-      return (Class<T>) IDesktop.class;
-    }
-    return null;
-  }
-
-  public static <T> void adaptMenus(T anchor, Object container, List<IMenu> menuList) {
-    adaptMenus(anchor, container, menuList, false);
-  }
-
-  public static <T> void adaptMenus(T anchor, Object container, List<IMenu> menuList, boolean createOrderedMenuWrapper) {
-    Class<T> anchorType = getAnchorType(anchor);
-    if (anchorType == null || anchor == null || container == null) {
-      return;
-    }
-
-    MenuExtensionManager extensionManager = Activator.getDefault().getMenuExtensionManager();
-    contributeMenus(anchor, container, extensionManager.getMenuContributionExtensions(anchorType), menuList, createOrderedMenuWrapper);
-    removeMenus(anchor, container, extensionManager.getMenuRemoveExtensions(anchorType), menuList);
-    modifyMenus(anchor, container, extensionManager.getMenuModificationExtensions(anchorType), menuList);
-  }
-
-  static <T> void contributeMenus(T anchor, Object container, List<MenuContributionExtension> extensions, List<IMenu> menuList, boolean createOrderedMenuWrapper) {
-    if (extensions == null || extensions.isEmpty()) {
-      return;
-    }
-
-    // filter matching extensions
-    List<MenuContributionExtension> matchingExtensions = new LinkedList<MenuContributionExtension>();
-    for (MenuContributionExtension e : extensions) {
-      if (e.accept(anchor, container, null)) {
-        matchingExtensions.add(e);
-      }
-    }
-
-    if (matchingExtensions.isEmpty()) {
-      return;
-    }
-
-    // add existing menus to ordered list
-    TreeMap<CompositeObject, IMenu> orderedMenus = new TreeMap<CompositeObject, IMenu>();
-    int counter = 0;
-    for (IMenu m : menuList) {
-      double order;
-      Order orderAnnotation = m.getClass().getAnnotation(Order.class);
-      if (orderAnnotation != null) {
-        order = orderAnnotation.value();
-      }
-      else {
-        order = Double.MAX_VALUE;
-      }
-      orderedMenus.put(new CompositeObject(order, counter), m);
-      counter++;
-    }
-
-    // create new menus
-    for (MenuContributionExtension e : matchingExtensions) {
-      try {
-        IMenu m = e.createContribution(anchor, container);
-        if (createOrderedMenuWrapper) {
-          m = new OrderedMenuWrapper(m, e.getOrder());
-        }
-        orderedMenus.put(new CompositeObject(e.getOrder(), counter), m);
-        counter++;
-      }
-      catch (Throwable t) {
-        LOG.error("Exception while creating an instance of contributed menu " + e, t);
-      }
-    }
-
-    // reorder existing and add new pages
-    menuList.clear();
-    menuList.addAll(orderedMenus.values());
-  }
-
-  static <T> void removeMenus(T anchor, Object container, List<MenuRemoveExtension> extensions, List<IMenu> menuList) {
-    if (extensions == null || extensions.isEmpty()) {
-      return;
-    }
-
-    for (Iterator<IMenu> it = menuList.iterator(); it.hasNext();) {
-      IMenu next = it.next();
-      for (MenuRemoveExtension removeExtension : extensions) {
-        if (removeExtension.accept(anchor, container, next)) {
-          it.remove();
-          break;
-        }
-      }
-    }
-  }
-
-  static <T> void modifyMenus(T anchor, Object container, List<MenuModificationExtension> extensions, List<IMenu> menuList) {
-    if (extensions == null || extensions.isEmpty()) {
-      return;
-    }
-
-    for (MenuModificationExtension ext : extensions) {
-      for (IMenu menu : menuList) {
-        try {
-          if (ext.accept(anchor, container, menu)) {
-            IMenuModifier<IMenu> menuModifier = ext.createMenuModifier();
-            menuModifier.modify(anchor, container, menu);
-          }
-        }
-        catch (ProcessingException e) {
-          LOG.error("Exception while modifying menu", e);
-        }
-      }
-    }
-  }
-}
-=======
 /*******************************************************************************
  * Copyright (c) 2012 BSI Business Systems Integration AG.
  * All rights reserved. This program and the accompanying materials
@@ -384,5 +192,4 @@
       }
     }
   }
-}
->>>>>>> 58ffa0d6
+}