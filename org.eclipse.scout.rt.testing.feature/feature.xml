<?xml version="1.0" encoding="UTF-8"?>
<feature
      id="org.eclipse.scout.rt.testing.feature"
      label="%featureName"
<<<<<<< HEAD
      version="3.9.0.qualifier"
=======
      version="3.8.1.qualifier"
>>>>>>> 148d2e73
      provider-name="%providerName"
      plugin="org.eclipse.scout.rt.feature.about">

   <description>
      Scout runtime testing environment.
   </description>

   <copyright>
      Copyright (c) 2010 BSI Business Systems Integration AG.
All rights reserved. This program and the accompanying materials
are made available under the terms of the Eclipse Public License
v1.0
which accompanies this distribution, and is available at
http://www.eclipse.org/legal/epl-v10.html
Contributors:
BSI Business Systems Integration AG - initial API and implementation
   </copyright>

   <license url="%licenseURL">
      %license
   </license>

   <url>
      <update label="Juno" url="http://download.eclipse.org/releases/juno"/>
      <discovery label="Juno" url="http://download.eclipse.org/releases/juno"/>
   </url>

   <includes
         id="org.eclipse.scout.rt.testing.feature.source"
         version="0.0.0"
         optional="true"/>

   <requires>
<<<<<<< HEAD
      <import feature="org.eclipse.scout.rt.feature" version="3.9.0.qualifier"/>
=======
      <import feature="org.eclipse.scout.rt.feature" version="3.8.1.qualifier"/>
>>>>>>> 148d2e73
      <import plugin="org.junit4"/>
      <import plugin="org.easymock"/>
      <import plugin="org.apache.ant"/>
      <import plugin="org.junit"/>
   </requires>

   <plugin
         id="org.eclipse.scout.rt.testing.server"
         download-size="0"
         install-size="0"
         version="0.0.0"
         unpack="false"/>

   <plugin
         id="org.eclipse.scout.rt.testing.shared"
         download-size="0"
         install-size="0"
         version="0.0.0"
         unpack="false"/>

   <plugin
         id="org.eclipse.scout.rt.testing.ui.swing"
         download-size="0"
         install-size="0"
         version="0.0.0"
         unpack="false"/>

   <plugin
         id="org.eclipse.scout.rt.testing.ui.swt"
         download-size="0"
         install-size="0"
         version="0.0.0"
         unpack="false"/>

   <plugin
         id="org.eclipse.scout.rt.testing.client"
         download-size="0"
         install-size="0"
         version="0.0.0"
         unpack="false"/>

   <plugin
         id="org.eclipse.scout.rt.testing.common.ant.optional.junit.fragment"
         download-size="0"
         install-size="0"
         version="0.0.0"
         fragment="true"/>

   <plugin
         id="org.easymock"
         download-size="0"
         install-size="0"
         version="0.0.0"
         unpack="false"/>

</feature>
<|MERGE_RESOLUTION|>--- conflicted
+++ resolved
@@ -2,11 +2,7 @@
 <feature
       id="org.eclipse.scout.rt.testing.feature"
       label="%featureName"
-<<<<<<< HEAD
       version="3.9.0.qualifier"
-=======
-      version="3.8.1.qualifier"
->>>>>>> 148d2e73
       provider-name="%providerName"
       plugin="org.eclipse.scout.rt.feature.about">
 
@@ -40,11 +36,7 @@
          optional="true"/>
 
    <requires>
-<<<<<<< HEAD
-      <import feature="org.eclipse.scout.rt.feature" version="3.9.0.qualifier"/>
-=======
-      <import feature="org.eclipse.scout.rt.feature" version="3.8.1.qualifier"/>
->>>>>>> 148d2e73
+      <import feature="org.eclipse.scout.rt.feature" version="3.8.0.qualifier"/>
       <import plugin="org.junit4"/>
       <import plugin="org.easymock"/>
       <import plugin="org.apache.ant"/>
@@ -100,4 +92,4 @@
          version="0.0.0"
          unpack="false"/>
 
-</feature>
+</feature>